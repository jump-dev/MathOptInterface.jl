--- conflicted
+++ resolved
@@ -229,16 +229,12 @@
 
     set!(model::ModelLike, attr::AbstractConstraintAttribute, c::Vector{ConstraintIndex{F,S}}, vector_of_values)
 
-<<<<<<< HEAD
-Assign a value respectively to the attribute `attr` of each constraint in the collection `c` in instance `instance`.
+Assign a value respectively to the attribute `attr` of each constraint in the collection `c` in model `model`.
 
 ### Note
 
 It is the user's responsibility to check that `canset` returns `true` prior to calling `set!`. 
 Calling `set!` when `canset` returns `false` will throw an error.
-=======
-Assign a value respectively to the attribute `attr` of each constraint in the collection `c` in model `model`.
->>>>>>> ebcebccb
 """
 function set! end
 # See note with get
