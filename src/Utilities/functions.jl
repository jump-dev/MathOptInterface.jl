function test_models_equal(args...)
    @warn(
        "`Utilities.test_models_equal` has been moved to " *
        "`Test.util_test_models_equal`",
        maxlog = 1,
    )
    return MOI.Test.util_test_models_equal(args...)
end

variable_function_type(::Type{<:MOI.AbstractScalarSet}) = MOI.VariableIndex
variable_function_type(::Type{<:MOI.AbstractVectorSet}) = MOI.VectorOfVariables

"""
    eval_variables(varval::Function, f::AbstractFunction)

Returns the value of function `f` if each variable index `vi` is evaluated as
`varval(vi)`. Note that `varval` should return a number, see
[`substitute_variables`](@ref) for a similar function where `varval` returns a
function.
"""
function eval_variables end

function eval_variables(varval::Function, f::MOI.VariableIndex)
    return varval(f)
end

function eval_variables(varval::Function, f::MOI.VectorOfVariables)
    return varval.(f.variables)
end

function eval_variables(varval::Function, f::MOI.ScalarAffineFunction)
    out = f.constant
    for t in f.terms
        out += eval_term(varval, t)
    end
    return out
end

function eval_variables(varval::Function, f::MOI.VectorAffineFunction)
    out = copy(f.constants)
    for t in f.terms
        out[t.output_index] += eval_term(varval, t.scalar_term)
    end
    return out
end

function eval_variables(varval::Function, f::MOI.ScalarQuadraticFunction)
    out = f.constant
    for a in f.affine_terms
        out += eval_term(varval, a)
    end
    for q in f.quadratic_terms
        out += eval_term(varval, q)
    end
    return out
end

function eval_variables(varval::Function, f::MOI.VectorQuadraticFunction)
    out = copy(f.constants)
    for t in f.affine_terms
        out[t.output_index] += eval_term(varval, t.scalar_term)
    end
    for t in f.quadratic_terms
        out[t.output_index] += eval_term(varval, t.scalar_term)
    end
    return out
end

function eval_term(varval::Function, t::MOI.ScalarAffineTerm)
    return t.coefficient * varval(t.variable)
end

function eval_term(varval::Function, t::MOI.ScalarQuadraticTerm)
    tval = t.coefficient * varval(t.variable_1) * varval(t.variable_2)
    return t.variable_1 == t.variable_2 ? tval / 2 : tval
end

"""
    map_indices(index_map::Function, x::X)::X where {X}

Substitute any [`MOI.VariableIndex`](@ref) (resp. [`MOI.ConstraintIndex`](@ref))
in `x` by the [`MOI.VariableIndex`](@ref) (resp. [`MOI.ConstraintIndex`](@ref))
of the same type given by `index_map(x)`.

This function is used by implementations of [`MOI.copy_to`](@ref) on constraint
functions, attribute values and submittable values hence it needs to be
implemented for custom types that are meant to be used as attribute or
submittable value.
"""
function map_indices end

"""
    map_indices(
        variable_map::AbstractDict{T,T},
        x::X,
    )::X where {T<:MOI.Index,X}

Shortcut for `map_indices(vi -> variable_map[vi], x)`.
"""
function map_indices(
    variable_map::AbstractDict{T,T},
    x::X,
)::X where {T<:MOI.Index,X}
    return map_indices(vi -> variable_map[vi], x)
end

const ObjectWithoutIndex = Union{
    Nothing,
    Type,
    Number,
    Enum,
    AbstractString,
    MOI.AnyAttribute,
    MOI.AbstractSet,
    Function,
    MOI.ModelLike,
    Symbol,
}

const ObjectOrTupleWithoutIndex =
    Union{ObjectWithoutIndex,Tuple{Vararg{ObjectWithoutIndex}}}

const ObjectOrTupleOrArrayWithoutIndex = Union{
    ObjectOrTupleWithoutIndex,
    AbstractArray{<:ObjectOrTupleWithoutIndex},
    AbstractArray{<:AbstractArray{<:ObjectOrTupleWithoutIndex}},
}

map_indices(::F, x::ObjectOrTupleOrArrayWithoutIndex) where {F<:Function} = x

function map_indices(index_map::F, vi::MOI.VariableIndex) where {F<:Function}
    return index_map(vi)
end

function map_indices(index_map::F, ci::MOI.ConstraintIndex) where {F<:Function}
    return index_map(ci)
end

function map_indices(
    index_map::F,
    array::AbstractArray{<:MOI.Index},
) where {F<:Function}
    return map(index_map, array)
end

map_indices(::F, block::MOI.NLPBlockData) where {F<:Function} = block

# Terms

function map_indices(index_map::F, t::MOI.ScalarAffineTerm) where {F<:Function}
    return MOI.ScalarAffineTerm(t.coefficient, index_map(t.variable))
end

function map_indices(index_map::F, t::MOI.VectorAffineTerm) where {F<:Function}
    return MOI.VectorAffineTerm(
        t.output_index,
        map_indices(index_map, t.scalar_term),
    )
end

function map_indices(
    index_map::F,
    t::MOI.ScalarQuadraticTerm,
) where {F<:Function}
    return MOI.ScalarQuadraticTerm(
        t.coefficient,
        index_map(t.variable_1),
        index_map(t.variable_2),
    )
end

function map_indices(
    index_map::F,
    t::MOI.VectorQuadraticTerm,
) where {F<:Function}
    return MOI.VectorQuadraticTerm(
        t.output_index,
        map_indices(index_map, t.scalar_term),
    )
end

# Functions

function map_indices(index_map::F, f::MOI.VectorOfVariables) where {F<:Function}
    return MOI.VectorOfVariables(index_map.(f.variables))
end

function map_indices(
    index_map::F,
    f::Union{MOI.ScalarAffineFunction,MOI.VectorAffineFunction},
) where {F<:Function}
    return typeof(f)(map_indices.(index_map, f.terms), MOI.constant(f))
end

function map_indices(
    index_map::F,
    f::Union{MOI.ScalarQuadraticFunction,MOI.VectorQuadraticFunction},
) where {F<:Function}
    affine_terms = map_indices.(index_map, f.affine_terms)
    quadratic_terms = map_indices.(index_map, f.quadratic_terms)
    return typeof(f)(quadratic_terms, affine_terms, MOI.constant(f))
end

# Function changes

function map_indices(
    ::F,
    change::Union{MOI.ScalarConstantChange,MOI.VectorConstantChange},
) where {F<:Function}
    return change
end

function map_indices(
    index_map::F,
    change::MOI.ScalarCoefficientChange,
) where {F<:Function}
    return MOI.ScalarCoefficientChange(
        index_map(change.variable),
        change.new_coefficient,
    )
end

function map_indices(
    index_map::F,
    change::MOI.MultirowChange,
) where {F<:Function}
    return MOI.MultirowChange(
        index_map(change.variable),
        change.new_coefficients,
    )
end

# For performance reason, we assume that the type of the function does not
# change in `substitute_variables`.
"""
    substitute_variables(variable_map::Function, x)

Substitute any [`MOI.VariableIndex`](@ref) in `x` by `variable_map(x)`. The
`variable_map` function returns either [`MOI.VariableIndex`](@ref) or
[`MOI.ScalarAffineFunction`](@ref), see [`eval_variables`](@ref) for a similar
function where `variable_map` returns a number.

This function is used by bridge optimizers on constraint functions, attribute
values and submittable values when at least one variable bridge is used hence it
needs to be implemented for custom types that are meant to be used as attribute
or submittable value.

WARNING: Don't use `substitude_variables(::Function, ...)` because Julia will
not specialize on this. Use instead
`substitude_variables(::F, ...) where {F<:Function}`.
"""
function substitute_variables end

function substitute_variables(
    ::F,
    x::ObjectOrTupleOrArrayWithoutIndex,
) where {F<:Function}
    return x
end

function substitute_variables(::F, block::MOI.NLPBlockData) where {F<:Function}
    return block
end

# Used when submitting `HeuristicSolution`.
function substitute_variables(
    variable_map::F,
    vis::Vector{MOI.VariableIndex},
) where {F<:Function}
    return substitute_variables.(variable_map, vis)
end

function substitute_variables(
    variable_map::F,
    vi::MOI.VariableIndex,
) where {F<:Function}
    func = variable_map(vi)
    if func != vi
        error("Cannot substitute `$vi` as it is bridged into `$func`.")
    end
    return vi
end

function substitute_variables(
    variable_map::F,
    term::MOI.ScalarQuadraticTerm{T},
) where {T,F<:Function}
    # We could have `T = Complex{Float64}` and `variable_map(term.variable)`
    # be a `MOI.ScalarAffineFunction{Float64}` with the Hermitian to PSD bridge.
    # We convert to `MOI.ScalarAffineFunction{T}` to avoid any issue.
    f1::MOI.ScalarAffineFunction{T} = variable_map(term.variable_1)
    f2::MOI.ScalarAffineFunction{T} = variable_map(term.variable_2)
    f12 = operate(*, T, f1, f2)::MOI.ScalarQuadraticFunction{T}
    coef = term.coefficient
    # The quadratic terms are evaluated as x'Qx/2 so a diagonal term should
    # be divided by 2 while an off-diagonal term appears twice in the matrix
    # and is divided by 2 so it stays the same.
    if term.variable_1 == term.variable_2
        coef /= 2
    end
    return operate!(*, T, f12, coef)
end

function substitute_variables(
    variable_map::F,
    term::MOI.ScalarAffineTerm{T},
) where {T,F<:Function}
    # See comment for `term::MOI.ScalarQuadraticTerm` for the conversion.
    func::MOI.ScalarAffineFunction{T} = variable_map(term.variable)
    return operate(*, T, term.coefficient, func)::MOI.ScalarAffineFunction{T}
end

function substitute_variables(
    variable_map::F,
    func::MOI.ScalarAffineFunction{T},
) where {T,F<:Function}
    g = MOI.ScalarAffineFunction(MOI.ScalarAffineTerm{T}[], MOI.constant(func))
    for term in func.terms
        new_term = substitute_variables(variable_map, term)
        operate!(+, T, g, new_term)
    end
    return g::MOI.ScalarAffineFunction{T}
end

function substitute_variables(
    variable_map::F,
    func::MOI.VectorAffineFunction{T},
) where {T,F<:Function}
    g = MOI.VectorAffineFunction(
        MOI.VectorAffineTerm{T}[],
        copy(MOI.constant(func)),
    )
    for term in func.terms
        sub = substitute_variables(variable_map, term.scalar_term)
        operate_output_index!(+, T, term.output_index, g, sub)
    end
    return g::MOI.VectorAffineFunction{T}
end

function substitute_variables(
    variable_map::F,
    func::MOI.ScalarQuadraticFunction{T},
) where {T,F<:Function}
    g = MOI.ScalarQuadraticFunction(
        MOI.ScalarQuadraticTerm{T}[],
        MOI.ScalarAffineTerm{T}[],
        MOI.constant(func),
    )
    for a_term in func.affine_terms
        new_a_term = substitute_variables(variable_map, a_term)
        operate!(+, T, g, new_a_term)
    end
    for q_term in func.quadratic_terms
        new_q_term = substitute_variables(variable_map, q_term)
        operate!(+, T, g, new_q_term)
    end
    return g
end

function substitute_variables(
    variable_map::F,
    func::MOI.VectorQuadraticFunction{T},
) where {T,F<:Function}
    g = MOI.VectorQuadraticFunction(
        MOI.VectorQuadraticTerm{T}[],
        MOI.VectorAffineTerm{T}[],
        copy(MOI.constant(func)),
    )
    for term in func.affine_terms
        sub = substitute_variables(variable_map, term.scalar_term)
        operate_output_index!(+, T, term.output_index, g, sub)
    end
    for term in func.quadratic_terms
        sub = substitute_variables(variable_map, term.scalar_term)
        operate_output_index!(+, T, term.output_index, g, sub)
    end
    return g::MOI.VectorQuadraticFunction{T}
end

# Vector of constants

function constant_vector(
    f::Union{MOI.ScalarAffineFunction,MOI.ScalarQuadraticFunction},
)
    return [f.constant]
end

function constant_vector(
    f::Union{MOI.VectorAffineFunction,MOI.VectorQuadraticFunction},
)
    return f.constants
end

# Implements iterator interface
"""
    scalar_type(F::Type{<:MOI.AbstractVectorFunction})

Type of functions obtained by indexing objects obtained by calling `eachscalar`
on functions of type `F`.
"""
scalar_type(::Type{MOI.VectorOfVariables}) = MOI.VariableIndex

function scalar_type(::Type{MOI.VectorAffineFunction{T}}) where {T}
    return MOI.ScalarAffineFunction{T}
end

function scalar_type(::Type{MOI.VectorQuadraticFunction{T}}) where {T}
    return MOI.ScalarQuadraticFunction{T}
end

"""
    ScalarFunctionIterator{F<:MOI.AbstractVectorFunction}

A type that allows iterating over the scalar-functions that comprise an
`AbstractVectorFunction`.
"""
struct ScalarFunctionIterator{F<:MOI.AbstractVectorFunction,C}
    f::F
    # Cache that can be used to store a precomputed datastructure that allows
    # an efficient implementation of `getindex`.
    cache::C
end

function ScalarFunctionIterator(func::MOI.AbstractVectorFunction)
    return ScalarFunctionIterator(func, scalar_iterator_cache(func))
end

scalar_iterator_cache(func::MOI.AbstractVectorFunction) = nothing

function output_index_iterator(terms::AbstractVector, output_dimension)
    start = zeros(Int, output_dimension)
    next = Vector{Int}(undef, length(terms))
    last = zeros(Int, output_dimension)
    for i in eachindex(terms)
        j = terms[i].output_index
        if iszero(last[j])
            start[j] = i
        else
            next[last[j]] = i
        end
        last[j] = i
    end
    for j in eachindex(last)
        if !iszero(last[j])
            next[last[j]] = 0
        end
    end
    return ChainedIterator(start, next)
end
struct ChainedIterator
    start::Vector{Int}
    next::Vector{Int}
end
struct ChainedIteratorAtIndex
    start::Int
    next::Vector{Int}
end

function ChainedIteratorAtIndex(it::ChainedIterator, index::Int)
    return ChainedIteratorAtIndex(it.start[index], it.next)
end

#TODO We could also precompute the length for each `output_index`,
# check that it's a win.
Base.IteratorSize(::ChainedIteratorAtIndex) = Base.SizeUnknown()

function Base.iterate(it::ChainedIteratorAtIndex, i = it.start)
    if iszero(i)
        return nothing
    end
    return i, it.next[i]
end

function ScalarFunctionIterator(f::MOI.VectorAffineFunction)
    return ScalarFunctionIterator(
        f,
        output_index_iterator(f.terms, MOI.output_dimension(f)),
    )
end

function ScalarFunctionIterator(f::MOI.VectorQuadraticFunction)
    return ScalarFunctionIterator(
        f,
        (
            output_index_iterator(f.quadratic_terms, MOI.output_dimension(f)),
            output_index_iterator(f.affine_terms, MOI.output_dimension(f)),
        ),
    )
end

eachscalar(f::MOI.AbstractVectorFunction) = ScalarFunctionIterator(f)
eachscalar(f::AbstractVector) = f

function Base.iterate(it::ScalarFunctionIterator, state = 1)
    if state > length(it)
        return nothing
    end
    return (it[state], state + 1)
end

function Base.length(it::ScalarFunctionIterator{<:MOI.AbstractVectorFunction})
    return MOI.output_dimension(it.f)
end

function Base.eltype(::ScalarFunctionIterator{MOI.VectorOfVariables})
    return MOI.VariableIndex
end

function Base.eltype(
    ::ScalarFunctionIterator{MOI.VectorAffineFunction{T}},
) where {T}
    return MOI.ScalarAffineFunction{T}
end

function Base.eltype(
    ::ScalarFunctionIterator{MOI.VectorQuadraticFunction{T}},
) where {T}
    return MOI.ScalarQuadraticFunction{T}
end

Base.lastindex(it::ScalarFunctionIterator) = length(it)

# Define getindex for Vector functions

# VectorOfVariables

function Base.getindex(
    it::ScalarFunctionIterator{MOI.VectorOfVariables},
    output_index::Integer,
)
    return it.f.variables[output_index]
end

function Base.getindex(
    it::ScalarFunctionIterator{MOI.VectorOfVariables},
    output_indices::AbstractVector{<:Integer},
)
    return MOI.VectorOfVariables(it.f.variables[output_indices])
end

# VectorAffineFunction

function Base.getindex(
    it::ScalarFunctionIterator{MOI.VectorAffineFunction{T}},
    output_index::Integer,
) where {T}
    return MOI.ScalarAffineFunction{T}(
        MOI.ScalarAffineTerm{T}[
            it.f.terms[i].scalar_term for
            i in ChainedIteratorAtIndex(it.cache, output_index)
        ],
        it.f.constants[output_index],
    )
end

function Base.getindex(
    it::ScalarFunctionIterator{MOI.VectorAffineFunction{T}},
    output_indices::AbstractVector{<:Integer},
) where {T}
    terms = MOI.VectorAffineTerm{T}[]
    for (i, output_index) in enumerate(output_indices)
        for j in ChainedIteratorAtIndex(it.cache, output_index)
            push!(terms, MOI.VectorAffineTerm(i, it.f.terms[j].scalar_term))
        end
    end
    return MOI.VectorAffineFunction(terms, it.f.constants[output_indices])
end

# VectorQuadraticFunction

function Base.getindex(
    it::ScalarFunctionIterator{MOI.VectorQuadraticFunction{T}},
    output_index::Integer,
) where {T}
    return MOI.ScalarQuadraticFunction(
        MOI.ScalarQuadraticTerm{T}[
            it.f.quadratic_terms[i].scalar_term for
            i in ChainedIteratorAtIndex(it.cache[1], output_index)
        ],
        MOI.ScalarAffineTerm{T}[
            it.f.affine_terms[i].scalar_term for
            i in ChainedIteratorAtIndex(it.cache[2], output_index)
        ],
        it.f.constants[output_index],
    )
end

function Base.getindex(
    it::ScalarFunctionIterator{MOI.VectorQuadraticFunction{T}},
    output_indices::AbstractVector{<:Integer},
) where {T}
    vat = MOI.VectorAffineTerm{T}[]
    vqt = MOI.VectorQuadraticTerm{T}[]
    for (i, output_index) in enumerate(output_indices)
        for j in ChainedIteratorAtIndex(it.cache[2], output_index)
            push!(
                vat,
                MOI.VectorAffineTerm(i, it.f.affine_terms[j].scalar_term),
            )
        end
        for j in ChainedIteratorAtIndex(it.cache[1], output_index)
            push!(
                vqt,
                MOI.VectorQuadraticTerm(i, it.f.quadratic_terms[j].scalar_term),
            )
        end
    end
    return MOI.VectorQuadraticFunction(vqt, vat, it.f.constants[output_indices])
end

"""
    zero_with_output_dimension(::Type{T}, output_dimension::Integer) where {T}

Create an instance of type `T` with the output dimension `output_dimension`.

This is mostly useful in Bridges, when code needs to be agnostic to the type of
vector-valued function that is passed in.
"""
function zero_with_output_dimension end

function zero_with_output_dimension(::Type{Vector{T}}, n::Integer) where {T}
    return zeros(T, n)
end

function zero_with_output_dimension(
    ::Type{MOI.VectorAffineFunction{T}},
    n::Integer,
) where {T}
    return MOI.VectorAffineFunction{T}(MOI.VectorAffineTerm{T}[], zeros(T, n))
end

function zero_with_output_dimension(
    ::Type{MOI.VectorQuadraticFunction{T}},
    n::Integer,
) where {T}
    return MOI.VectorQuadraticFunction{T}(
        MOI.VectorQuadraticTerm{T}[],
        MOI.VectorAffineTerm{T}[],
        zeros(T, n),
    )
end

"""
    unsafe_add(t1::MOI.ScalarAffineTerm, t2::MOI.ScalarAffineTerm)

Sums the coefficients of `t1` and `t2` and returns an output
`MOI.ScalarAffineTerm`. It is unsafe because it uses the `variable` of `t1` as
the `variable` of the output without checking that it is equal to that of `t2`.
"""
function unsafe_add(t1::MOI.ScalarAffineTerm, t2::MOI.ScalarAffineTerm)
    return MOI.ScalarAffineTerm(t1.coefficient + t2.coefficient, t1.variable)
end

"""
    unsafe_add(t1::MOI.ScalarQuadraticTerm, t2::MOI.ScalarQuadraticTerm)

Sums the coefficients of `t1` and `t2` and returns an output
`MOI.ScalarQuadraticTerm`. It is unsafe because it uses the `variable`'s
of `t1` as the `variable`'s of the output without checking that they are
the same (up to permutation) to those of `t2`.
"""
function unsafe_add(t1::MOI.ScalarQuadraticTerm, t2::MOI.ScalarQuadraticTerm)
    return MOI.ScalarQuadraticTerm(
        t1.coefficient + t2.coefficient,
        t1.variable_1,
        t1.variable_2,
    )
end

"""
    unsafe_add(t1::MOI.VectorAffineTerm, t2::MOI.VectorAffineTerm)

Sums the coefficients of `t1` and `t2` and returns an output
`MOI.VectorAffineTerm`. It is unsafe because it uses the `output_index` and
`variable` of `t1` as the `output_index` and `variable` of the output term
without checking that they are equal to those of `t2`.
"""
function unsafe_add(
    t1::T,
    t2::T,
) where {T<:Union{MOI.VectorAffineTerm,MOI.VectorQuadraticTerm}}
    scalar_term = unsafe_add(t1.scalar_term, t2.scalar_term)
    return T(t1.output_index, scalar_term)
end

is_canonical(::Union{MOI.VariableIndex,MOI.VectorOfVariables}) = true

"""
    is_canonical(f::Union{ScalarAffineFunction, VectorAffineFunction})

Returns a Bool indicating whether the function is in canonical form.
See [`canonical`](@ref).
"""
function is_canonical(
    f::Union{MOI.ScalarAffineFunction,MOI.VectorAffineFunction},
)
    return is_strictly_sorted(
        f.terms,
        MOI.term_indices,
        t -> !iszero(MOI.coefficient(t)),
    )
end

"""
    is_canonical(f::Union{ScalarQuadraticFunction, VectorQuadraticFunction})

Returns a Bool indicating whether the function is in canonical form.
See [`canonical`](@ref).
"""
function is_canonical(
    f::Union{MOI.ScalarQuadraticFunction,MOI.VectorQuadraticFunction},
)
    v = is_strictly_sorted(
        f.affine_terms,
        MOI.term_indices,
        t -> !iszero(MOI.coefficient(t)),
    )
    return v & is_strictly_sorted(
        f.quadratic_terms,
        MOI.term_indices,
        t -> !iszero(MOI.coefficient(t)),
    )
end

"""
    is_strictly_sorted(x::Vector, by, filter)

Returns `true` if `by(x[i]) < by(x[i + 1])` and `filter(x[i]) == true` for
all indices i.
"""
function is_strictly_sorted(x::Vector, by, filter)
    if isempty(x)
        return true
    end
    @inbounds current_x = first(x)
    if !filter(current_x)
        return false
    end
    current_fx = by(current_x)
    for i in eachindex(x)[2:end]
        @inbounds next_x = x[i]
        if !filter(next_x)
            return false
        end
        next_fx = by(next_x)
        if next_fx <= current_fx
            return false
        end
        current_x, current_fx = next_x, next_fx
    end
    return true
end

"""
    canonical(
        f::Union{
            ScalarAffineFunction,
            VectorAffineFunction,
            ScalarQuadraticFunction,
            VectorQuadraticFunction,
        },
    )

Returns the function in a canonical form, i.e.
 * A term appear only once.
 * The coefficients are nonzero.
 * The terms appear in increasing order of variable where there the order of the
   variables is the order of their value.
 * For a `AbstractVectorFunction`, the terms are sorted in ascending order of
   output index.

The output of `canonical` can be assumed to be a copy of `f`, even for
`VectorOfVariables`.

## Examples

If `x` (resp. `y`, `z`) is `VariableIndex(1)` (resp. 2, 3). The canonical
representation of `ScalarAffineFunction([y, x, z, x, z], [2, 1, 3, -2, -3], 5)`
is `ScalarAffineFunction([x, y], [-1, 2], 5)`.
"""
canonical(f::MOI.AbstractFunction) = canonicalize!(copy(f))

canonicalize!(f::Union{MOI.VectorOfVariables,MOI.VariableIndex}) = f

"""
    canonicalize!(f::Union{ScalarAffineFunction, VectorAffineFunction})

Convert a function to canonical form in-place, without allocating a copy to hold
the result. See [`canonical`](@ref).
"""
function canonicalize!(
    f::Union{MOI.ScalarAffineFunction,MOI.VectorAffineFunction},
)
    sort_and_compress!(
        f.terms,
        MOI.term_indices,
        t -> !iszero(MOI.coefficient(t)),
        unsafe_add,
    )
    return f
end

"""
    canonicalize!(f::Union{ScalarQuadraticFunction, VectorQuadraticFunction})

Convert a function to canonical form in-place, without allocating a copy to hold
the result. See [`canonical`](@ref).
"""
function canonicalize!(
    f::Union{MOI.ScalarQuadraticFunction,MOI.VectorQuadraticFunction},
)
    sort_and_compress!(
        f.affine_terms,
        MOI.term_indices,
        t -> !iszero(MOI.coefficient(t)),
        unsafe_add,
    )
    sort_and_compress!(
        f.quadratic_terms,
        MOI.term_indices,
        t -> !iszero(MOI.coefficient(t)),
        unsafe_add,
    )
    return f
end

"""
    sort_and_compress!(
        x::AbstractVector,
        by::Function,
        keep::Function,
        combine::Function,
    )

Sort the vector `x` in-place using `by` as the function from elements to
comparable keys, then combine all entries for which `by(x[i]) == by(x[j])` using
the function `x[i] = combine(x[i], x[j])`, and remove any entries for which
`keep(x[i]) == false`. This may result in `x` being resized to a shorter length.
"""
function sort_and_compress!(x::AbstractVector, by, keep, combine)
    if length(x) > 0
        sort!(
            x,
            QuickSort,
            Base.Order.ord(isless, by, false, Base.Sort.Forward),
        )
        i1 = firstindex(x)
        for i2 in eachindex(x)[2:end]
            if by(x[i1]) == by(x[i2])
                x[i1] = combine(x[i1], x[i2])
            else
                if !keep(x[i1])
                    x[i1] = x[i2]
                else
                    x[i1+1] = x[i2]
                    i1 += 1
                end
            end
        end
        if !keep(x[i1])
            i1 -= 1
        end
        resize!(x, i1)
    end
    return x
end

<<<<<<< HEAD
function test_variablenames_equal(model, variablenames)
    seen_name = Dict(name => false for name in variablenames)
    for index in MOI.get(model, MOI.ListOfVariableIndices())
        vname = MOI.get(model, MOI.VariableName(), index)
        if !haskey(seen_name, vname)
            error(
                "Variable with name $vname present in model but not expected list of variable names.",
            )
        end
        if seen_name[vname]
            error(
                "Variable with name $vname present twice in model (shouldn't happen!)",
            )
        end
        seen_name[vname] = true
    end
    for (vname, seen) in seen_name
        if !seen
            error("Did not find variable with name $vname in instance.")
        end
    end
end
function test_constraintnames_equal(model, constraintnames)
    seen_name = Dict(name => false for name in constraintnames)
    for (F, S) in MOI.get(model, MOI.ListOfConstraintTypesPresent())
        if F == MOI.VariableIndex
            continue
        end
        for index in MOI.get(model, MOI.ListOfConstraintIndices{F,S}())
            cname = MOI.get(model, MOI.ConstraintName(), index)
            if !haskey(seen_name, cname)
                error(
                    "Constraint with name $cname present in model but not expected list of constraint names.",
                )
            end
            if seen_name[cname]
                error(
                    "Constraint with name $cname present twice in model (shouldn't happen!)",
                )
            end
            seen_name[cname] = true
        end
    end
    for (cname, seen) in seen_name
        if !seen
            error("Did not find constraint with name $cname in instance.")
        end
    end
end

=======
>>>>>>> b4a950de
"""
    all_coefficients(p::Function, f::MOI.AbstractFunction)

Determine whether predicate `p` returns `true` for all coefficients of `f`,
returning `false` as soon as the first coefficient of `f` for which `p`
returns `false` is encountered (short-circuiting). Similar to `all`.
"""
function all_coefficients end

function all_coefficients(p::Function, f::MOI.ScalarAffineFunction)
    return p(f.constant) && all(t -> p(MOI.coefficient(t)), f.terms)
end

function all_coefficients(p::Function, f::MOI.ScalarQuadraticFunction)
    return p(f.constant) &&
           all(t -> p(MOI.coefficient(t)), f.affine_terms) &&
           all(t -> p(MOI.coefficient(t)), f.quadratic_terms)
end

"""
    isapprox_zero(f::MOI.AbstractFunction, tol)

Return a `Bool` indicating whether the function `f` is approximately zero using
`tol` as a tolerance.

## Important note

This function assumes that `f` does not contain any duplicate terms, you might
want to first call [`canonical`](@ref) if that is not guaranteed.
For instance, given
```julia
f = MOI.ScalarAffineFunction(MOI.ScalarAffineTerm.([1, -1], [x, x]), 0)`.
```
then `isapprox_zero(f)` is `false` but `isapprox_zero(MOIU.canonical(f))` is
`true`.
"""
function isapprox_zero end

isapprox_zero(α::AbstractFloat, tol) = -tol <= α <= tol

isapprox_zero(α::Union{Integer,Rational}, tol) = iszero(α)

function isapprox_zero(f::MOI.AbstractFunction, tol)
    return all_coefficients(α -> isapprox_zero(α, tol), f)
end

_is_constant(f::MOI.ScalarAffineFunction) = isempty(f.terms)

function _is_constant(f::MOI.ScalarQuadraticFunction)
    return isempty(f.affine_terms) && isempty(f.quadratic_terms)
end

Base.iszero(::MOI.VariableIndex) = false

function Base.iszero(
    f::Union{MOI.ScalarAffineFunction,MOI.ScalarQuadraticFunction},
)
    return iszero(MOI.constant(f)) && _is_constant(canonical(f))
end

Base.isone(::MOI.VariableIndex) = false

function Base.isone(
    f::Union{MOI.ScalarAffineFunction,MOI.ScalarQuadraticFunction},
)
    return isone(MOI.constant(f)) && _is_constant(canonical(f))
end

<<<<<<< HEAD
"""
    test_models_equal(
        model1::ModelLike,
        model2::ModelLike,
        variablenames::Vector{String},
        constraintnames::Vector{String},
        single_variable_constraints::Vector{Tuple{String,<:MOI.AbstractScalarSet}}
    )

Test that `model1` and `model2` are identical using `variablenames` as as keys
for the variable names and `constraintnames` as keys for the constraint names.

In addition, it checks that there is a VariableIndex-in-Set constraint for each
`(name, set)` tuple in `single_variable_constraints`, where `name` is the name
of the corresponding variable.

Uses `Base.Test` macros.
"""
function test_models_equal(
    model1::MOI.ModelLike,
    model2::MOI.ModelLike,
    variablenames::Vector{String},
    constraintnames::Vector{String},
    single_variable_constraints::Vector{<:Tuple} = Tuple[],
)
    for (x_name, set) in single_variable_constraints
        x1 = MOI.get(model1, MOI.VariableIndex, x_name)
        ci1 = MOI.ConstraintIndex{MOI.VariableIndex,typeof(set)}(x1.value)
        @test MOI.is_valid(model1, ci1)
        @test MOI.get(model1, MOI.ConstraintSet(), ci1) == set
        x2 = MOI.get(model2, MOI.VariableIndex, x_name)
        ci2 = MOI.ConstraintIndex{MOI.VariableIndex,typeof(set)}(x2.value)
        @test MOI.is_valid(model2, ci2)
        @test MOI.get(model2, MOI.ConstraintSet(), ci2) == set
    end
    # TODO: give test-friendly feedback instead of errors?
    test_variablenames_equal(model1, variablenames)
    test_variablenames_equal(model2, variablenames)
    test_constraintnames_equal(model1, constraintnames)
    test_constraintnames_equal(model2, constraintnames)

    variablemap_2to1 = Dict{VI,VI}()
    for vname in variablenames
        index1 = MOI.get(model1, VI, vname)
        index2 = MOI.get(model2, VI, vname)
        variablemap_2to1[index2] = index1
    end

    for cname in constraintnames
        index1 = MOI.get(model1, CI, cname)
        index2 = MOI.get(model2, CI, cname)
        f1 = MOI.get(model1, MOI.ConstraintFunction(), index1)
        f2 = MOI.get(model2, MOI.ConstraintFunction(), index2)
        s1 = MOI.get(model1, MOI.ConstraintSet(), index1)
        s2 = MOI.get(model2, MOI.ConstraintSet(), index2)
        @test isapprox(f1, map_indices(variablemap_2to1, f2))
        @test s1 == s2
    end
    attrs1 = MOI.get(model1, MOI.ListOfModelAttributesSet())
    attrs2 = MOI.get(model2, MOI.ListOfModelAttributesSet())
    attr_list = attrs1 ∪ attrs2
    for attr in attr_list
        value1 = MOI.get(model1, attr)
        value2 = MOI.get(model2, attr)
        if value1 isa MOI.AbstractFunction
            @test value2 isa MOI.AbstractFunction
            @test isapprox(value1, map_indices(variablemap_2to1, value2))
        else
            @test !(value2 isa MOI.AbstractFunction)
            @test value1 == value2
        end
    end
    return
end

=======
>>>>>>> b4a950de
_keep_all(keep::Function, v::MOI.VariableIndex) = keep(v)

function _keep_all(keep::Function, t::MOI.ScalarAffineTerm)
    return keep(t.variable)
end

function _keep_all(keep::Function, t::MOI.ScalarQuadraticTerm)
    return keep(t.variable_1) && keep(t.variable_2)
end

function _keep_all(
    keep::Function,
    t::Union{MOI.VectorAffineTerm,MOI.VectorQuadraticTerm},
)
    return _keep_all(keep, t.scalar_term)
end

# Removes terms or variables in `vis_or_terms` that contains the variable of index `vi`
function _filter_variables(keep::Function, variables_or_terms::Vector)
    return filter(el -> _keep_all(keep, el), variables_or_terms)
end

"""
    filter_variables(keep::Function, f::AbstractFunction)

Return a new function `f` with the variable `vi` such that `!keep(vi)` removed.

WARNING: Don't define `filter_variables(::Function, ...)` because Julia will
not specialize on this. Define instead
`filter_variables(::F, ...) where {F<:Function}`.
"""
function filter_variables end

function filter_variables(keep::Function, f::MOI.VariableIndex)
    if !keep(f)
        error(
            "Cannot remove variable from a `VariableIndex` function of the",
            " same variable.",
        )
    end
    return f
end

function filter_variables(keep::Function, f::MOI.VectorOfVariables)
    return MOI.VectorOfVariables(_filter_variables(keep, f.variables))
end

function filter_variables(
    keep::Function,
    f::Union{MOI.ScalarAffineFunction,MOI.VectorAffineFunction},
)
    return typeof(f)(_filter_variables(keep, f.terms), MOI.constant(f))
end

function filter_variables(
    keep::Function,
    f::Union{MOI.ScalarQuadraticFunction,MOI.VectorQuadraticFunction},
)
    return typeof(f)(
        _filter_variables(keep, f.quadratic_terms),
        _filter_variables(keep, f.affine_terms),
        MOI.constant(f),
    )
end

"""
    remove_variable(f::AbstractFunction, vi::VariableIndex)

Return a new function `f` with the variable vi removed.
"""
function remove_variable(f::MOI.AbstractFunction, vi::MOI.VariableIndex)
    return filter_variables(v -> v != vi, f)
end

function remove_variable(
    f::MOI.AbstractFunction,
    vis::Vector{MOI.VariableIndex},
)
    # Create a `Set` to test membership in `vis` in O(1).
    set = Set(vis)
    return filter_variables(vi -> !(vi in set), f)
end

"""
    modify_function(f::AbstractFunction, change::AbstractFunctionModification)

Return a new function `f` modified according to `change`.
"""
function modify_function(
    f::MOI.ScalarAffineFunction,
    change::MOI.ScalarConstantChange,
)
    return MOI.ScalarAffineFunction(f.terms, change.new_constant)
end

function modify_function(
    f::MOI.VectorAffineFunction,
    change::MOI.VectorConstantChange,
)
    return MOI.VectorAffineFunction(f.terms, change.new_constant)
end

function modify_function(
    f::MOI.ScalarQuadraticFunction,
    change::MOI.ScalarConstantChange,
)
    return MOI.ScalarQuadraticFunction(
        f.quadratic_terms,
        f.affine_terms,
        change.new_constant,
    )
end
function modify_function(
    f::MOI.VectorQuadraticFunction,
    change::MOI.VectorConstantChange,
)
    return MOI.VectorQuadraticFunction(
        f.quadratic_terms,
        f.affine_terms,
        change.new_constant,
    )
end

function _modifycoefficient(
    terms::Vector{MOI.ScalarAffineTerm{T}},
    variable::MOI.VariableIndex,
    new_coefficient::T,
) where {T}
    terms = copy(terms)
    i = something(findfirst(t -> t.variable == variable, terms), 0)
    if iszero(i)  # The variable was not already in the function
        if !iszero(new_coefficient)
            push!(terms, MOI.ScalarAffineTerm(new_coefficient, variable))
        end
    else  # The variable was already in the function
        if iszero(new_coefficient)
            deleteat!(terms, i)
        else
            terms[i] = MOI.ScalarAffineTerm(new_coefficient, variable)
        end
        # To account for duplicates, we need to delete any other instances of
        # `variable` in `terms`.
        for j in length(terms):-1:(i+1)
            if terms[j].variable == variable
                deleteat!(terms, j)
            end
        end
    end
    return terms
end

function modify_function(
    f::MOI.ScalarAffineFunction{T},
    change::MOI.ScalarCoefficientChange{T},
) where {T}
    terms = _modifycoefficient(f.terms, change.variable, change.new_coefficient)
    return MOI.ScalarAffineFunction(terms, f.constant)
end

function modify_function(
    f::MOI.ScalarQuadraticFunction{T},
    change::MOI.ScalarCoefficientChange{T},
) where {T}
    terms = _modifycoefficient(
        f.affine_terms,
        change.variable,
        change.new_coefficient,
    )
    return MOI.ScalarQuadraticFunction(f.quadratic_terms, terms, f.constant)
end

function _modifycoefficients(
    terms::Vector{MOI.VectorAffineTerm{T}},
    variable::MOI.VariableIndex,
    new_coefficients::Vector{Tuple{Int64,T}},
) where {T}
    terms = copy(terms)
    coef_dict = Dict(k => v for (k, v) in new_coefficients)
    elements_to_delete = Int[]
    for (i, term) in enumerate(terms)
        if term.scalar_term.variable != variable
            continue
        end
        new_coef = Base.get(coef_dict, term.output_index, nothing)
        if new_coef === nothing
            continue
        elseif iszero(new_coef)
            push!(elements_to_delete, i)
        else
            terms[i] = MOI.VectorAffineTerm(
                term.output_index,
                MOI.ScalarAffineTerm(new_coef, variable),
            )
            # Set the coefficient to 0.0 so we don't add duplicates.
            coef_dict[term.output_index] = zero(T)
        end
    end
    deleteat!(terms, elements_to_delete)
    # Add elements that were not previously in `terms`.
    for (k, v) in coef_dict
        if iszero(v)
            continue
        end
        push!(terms, MOI.VectorAffineTerm(k, MOI.ScalarAffineTerm(v, variable)))
    end
    return terms
end

function modify_function(
    f::MOI.VectorAffineFunction{T},
    change::MOI.MultirowChange{T},
) where {T}
    terms =
        _modifycoefficients(f.terms, change.variable, change.new_coefficients)
    return MOI.VectorAffineFunction(terms, f.constants)
end

function modify_function(
    f::MOI.VectorQuadraticFunction{T},
    change::MOI.MultirowChange{T},
) where {T}
    terms = _modifycoefficients(
        f.affine_terms,
        change.variable,
        change.new_coefficients,
    )
    return MOI.VectorQuadraticFunction(f.quadratic_terms, terms, f.constants)
end

# Arithmetic

"""
    operate(
        op::Function,
        ::Type{T},
        args::Union{T,MOI.AbstractFunction}...,
    )::MOI.AbstractFunction where {T}

Returns an `MOI.AbstractFunction` representing the function resulting from the
operation `op(args...)` on functions of coefficient type `T`. No argument can be
modified.
"""
function operate end

# Without `<:Number`, Julia v1.1.1 fails at precompilation with a StackOverflowError.
function operate(
    op::Function,
    ::Type{T},
    α::Union{T,AbstractVector{T}}...,
) where {T<:Number}
    return op(α...)
end

"""
    operate!(
        op::Function,
        ::Type{T},
        args::Union{T, MOI.AbstractFunction}...,
    )::MOI.AbstractFunction where {T}

Returns an `MOI.AbstractFunction` representing the function resulting from the
operation `op(args...)` on functions of coefficient type `T`. The first argument
can be modified. The return type is the same than the method
`operate(op, T, args...)` without `!`.
"""
function operate! end

function operate!(
    op::Function,
    ::Type{T},
    α::Union{T,AbstractVector{T}}...,
) where {T}
    return op(α...)
end

"""
    operate_output_index!(
        op::Function,
        ::Type{T},
        output_index::Integer,
        func::MOI.AbstractVectorFunction
        args::Union{T, MOI.AbstractScalarFunction}...
    )::MOI.AbstractFunction where {T}

Returns an `MOI.AbstractVectorFunction` where the function at `output_index`
is the result of the operation `op` applied to the function at `output_index`
of `func` and `args`. The functions at output index different to `output_index`
are the same as the functions at the same output index in `func`. The first
argument can be modified.
"""
function operate_output_index! end

function operate_output_index!(
    op::Function,
    ::Type{T},
    i::Integer,
    x::Vector{T},
    args...,
) where {T}
    return x[i] = operate!(op, T, x[i], args...)
end

"""
    promote_operation(
        op::Function,
        ::Type{T},
        ArgsTypes::Type{<:Union{T, MOI.AbstractFunction}}...,
    ) where {T}

Returns the type of the `MOI.AbstractFunction` returned to the call
`operate(op, T, args...)` where the types of the arguments `args` are
`ArgsTypes`.
"""
function promote_operation end

# Helpers

function operate_term(
    ::typeof(+),
    term::Union{
        MOI.ScalarAffineTerm,
        MOI.ScalarQuadraticTerm,
        MOI.VectorAffineTerm,
        MOI.VectorQuadraticTerm,
    },
)
    return term
end

function operate_term(::typeof(-), term::MOI.ScalarAffineTerm)
    return MOI.ScalarAffineTerm(-term.coefficient, term.variable)
end

function operate_term(::typeof(-), term::MOI.ScalarQuadraticTerm)
    return MOI.ScalarQuadraticTerm(
        -term.coefficient,
        term.variable_1,
        term.variable_2,
    )
end

function operate_term(::typeof(-), term::MOI.VectorAffineTerm)
    return MOI.VectorAffineTerm(
        term.output_index,
        operate_term(-, term.scalar_term),
    )
end

function operate_term(::typeof(-), term::MOI.VectorQuadraticTerm)
    return MOI.VectorQuadraticTerm(
        term.output_index,
        operate_term(-, term.scalar_term),
    )
end

function operate_term(::typeof(*), α::T, t::MOI.ScalarAffineTerm{T}) where {T}
    return MOI.ScalarAffineTerm(α * t.coefficient, t.variable)
end

# `<:Number` is a workaround for https://github.com/jump-dev/MathOptInterface.jl/issues/980
function operate_term(
    ::typeof(*),
    t::MOI.ScalarAffineTerm{T},
    β::T,
) where {T<:Number}
    return MOI.ScalarAffineTerm(t.coefficient * β, t.variable)
end

function operate_term(
    ::typeof(*),
    α::T,
    t::MOI.ScalarAffineTerm{T},
    β::T,
) where {T}
    return MOI.ScalarAffineTerm(α * t.coefficient * β, t.variable)
end

function operate_term(
    ::typeof(*),
    α::T,
    t::MOI.ScalarQuadraticTerm{T},
) where {T}
    return MOI.ScalarQuadraticTerm(
        α * t.coefficient,
        t.variable_1,
        t.variable_2,
    )
end

function operate_term(
    ::typeof(*),
    t::MOI.ScalarQuadraticTerm{T},
    β::T,
) where {T}
    return MOI.ScalarQuadraticTerm(
        t.coefficient * β,
        t.variable_1,
        t.variable_2,
    )
end

function operate_term(
    ::typeof(*),
    α::T,
    t::MOI.ScalarQuadraticTerm{T},
    β::T,
) where {T}
    return MOI.ScalarQuadraticTerm(
        α * t.coefficient * β,
        t.variable_1,
        t.variable_2,
    )
end

function operate_term(
    ::typeof(*),
    t1::MOI.ScalarAffineTerm,
    t2::MOI.ScalarAffineTerm,
)
    coef = t1.coefficient * t2.coefficient
    if t1.variable == t2.variable
        coef *= 2
    end
    return MOI.ScalarQuadraticTerm(coef, t1.variable, t2.variable)
end

function operate_term(::typeof(*), α::T, t::MOI.VectorAffineTerm{T}) where {T}
    return MOI.VectorAffineTerm(
        t.output_index,
        operate_term(*, α, t.scalar_term),
    )
end

function operate_term(::typeof(*), t::MOI.VectorAffineTerm{T}, α::T) where {T}
    return MOI.VectorAffineTerm(
        t.output_index,
        operate_term(*, t.scalar_term, α),
    )
end

function operate_term(
    ::typeof(*),
    α::T,
    t::MOI.VectorQuadraticTerm{T},
) where {T}
    return MOI.VectorQuadraticTerm(
        t.output_index,
        operate_term(*, α, t.scalar_term),
    )
end

function operate_term(
    ::typeof(*),
    t::MOI.VectorQuadraticTerm{T},
    α::T,
) where {T}
    return MOI.VectorQuadraticTerm(
        t.output_index,
        operate_term(*, t.scalar_term, α),
    )
end

function operate_term(
    ::typeof(*),
    t1::MOI.VectorAffineTerm,
    t2::MOI.VectorAffineTerm,
)
    @assert t1.output_index == t2.output_index
    return MOI.VectorQuadraticTerm(
        t1.output_index,
        operate_term(*, t1.scalar_term, t2.scalar_term),
    )
end

function operate_term(::typeof(/), t::MOI.ScalarAffineTerm{T}, α::T) where {T}
    return MOI.ScalarAffineTerm(t.coefficient / α, t.variable)
end

function operate_term(
    ::typeof(/),
    t::MOI.ScalarQuadraticTerm{T},
    α::T,
) where {T}
    return MOI.ScalarQuadraticTerm(
        t.coefficient / α,
        t.variable_1,
        t.variable_2,
    )
end

function operate_term(::typeof(/), t::MOI.VectorAffineTerm{T}, α::T) where {T}
    return MOI.VectorAffineTerm(
        t.output_index,
        operate_term(/, t.scalar_term, α),
    )
end

function operate_term(
    ::typeof(/),
    t::MOI.VectorQuadraticTerm{T},
    α::T,
) where {T}
    return MOI.VectorQuadraticTerm(
        t.output_index,
        operate_term(/, t.scalar_term, α),
    )
end

# Avoid a copy in the case of +
function operate_terms(
    ::typeof(+),
    terms::Vector{
        <:Union{
            MOI.ScalarAffineTerm,
            MOI.ScalarQuadraticTerm,
            MOI.VectorAffineTerm,
            MOI.VectorQuadraticTerm,
        },
    },
)
    return terms
end

function operate_terms!(
    ::typeof(-),
    terms::Vector{<:Union{MOI.ScalarAffineTerm,MOI.ScalarQuadraticTerm}},
)
    return map!(term -> operate_term(-, term), terms, terms)
end

function operate_terms(
    ::typeof(-),
    terms::Vector{
        <:Union{
            MOI.ScalarAffineTerm,
            MOI.ScalarQuadraticTerm,
            MOI.VectorAffineTerm,
            MOI.VectorQuadraticTerm,
        },
    },
)
    return map(term -> operate_term(-, term), terms)
end

function operate_terms(
    ::typeof(-),
    terms::Vector{<:Union{MOI.VectorAffineTerm,MOI.VectorQuadraticTerm}},
)
    return map(term -> operate_term(-, term), terms)
end

function map_terms!(
    op,
    func::Union{MOI.ScalarAffineFunction,MOI.VectorAffineFunction},
)
    return map!(op, func.terms, func.terms)
end

function map_terms!(
    op,
    func::Union{MOI.ScalarQuadraticFunction,MOI.VectorQuadraticFunction},
)
    map!(op, func.affine_terms, func.affine_terms)
    return map!(op, func.quadratic_terms, func.quadratic_terms)
end

# Functions convertible to a ScalarAffineFunction
const ScalarAffineLike{T} =
    Union{T,MOI.VariableIndex,MOI.ScalarAffineFunction{T}}
# Functions convertible to a ScalarQuadraticFunction
const ScalarQuadraticLike{T} =
    Union{ScalarAffineLike{T},MOI.ScalarQuadraticFunction{T}}

# `ScalarLike` for which `T` is defined to avoid defining, e.g.,
# `+(::VariableIndex, ::Any)` which should rather be
# `+(::VariableIndex, ::Number)`.
const TypedScalarLike{T} =
    Union{MOI.ScalarAffineFunction{T},MOI.ScalarQuadraticFunction{T}}
# Used for overloading Base operator functions so `T` is not in the union to
# avoid overloading e.g. `+(::Float64, ::Float64)`
const ScalarLike{T} = Union{MOI.VariableIndex,TypedScalarLike{T}}

# Functions convertible to a VectorAffineFunction
const VectorAffineLike{T} =
    Union{Vector{T},MOI.VectorOfVariables,MOI.VectorAffineFunction{T}}
# Functions convertible to a VectorQuadraticFunction
const VectorQuadraticLike{T} =
    Union{VectorAffineLike{T},MOI.VectorQuadraticFunction{T}}

# `VectorLike` for which `T` is defined to avoid defining, e.g.,
# `+(::VectorOfVariables, ::Any)` which should rather be
# `+(::VectorOfVariables, ::Number)`.
const TypedVectorLike{T} =
    Union{MOI.VectorAffineFunction{T},MOI.VectorQuadraticFunction{T}}
# Used for overloading Base operator functions so `T` is not in the union to
# avoid overloading e.g. `+(::Float64, ::Float64)`
const VectorLike{T} = Union{MOI.VectorOfVariables,TypedVectorLike{T}}

const TypedLike{T} = Union{TypedScalarLike{T},TypedVectorLike{T}}

###################################### +/- #####################################
## promote_operation

function promote_operation(
    ::typeof(-),
    ::Type{T},
    ::Type{<:ScalarAffineLike{T}},
) where {T}
    return MOI.ScalarAffineFunction{T}
end

function promote_operation(
    ::Union{typeof(+),typeof(-)},
    ::Type{T},
    ::Type{<:ScalarAffineLike{T}},
    ::Type{<:ScalarAffineLike{T}},
) where {T}
    return MOI.ScalarAffineFunction{T}
end

function promote_operation(
    ::typeof(-),
    ::Type{T},
    ::Type{<:ScalarQuadraticLike{T}},
) where {T}
    return MOI.ScalarQuadraticFunction{T}
end

function promote_operation(
    ::Union{typeof(+),typeof(-)},
    ::Type{T},
    ::Type{<:ScalarQuadraticLike{T}},
    ::Type{<:ScalarQuadraticLike{T}},
) where {T}
    return MOI.ScalarQuadraticFunction{T}
end

## operate!
# + with at least 3 arguments
function operate!(op::typeof(+), ::Type{T}, f, g, h, args...) where {T}
    return operate!(+, T, operate!(op, T, f, g), h, args...)
end

# Unary -
function operate!(
    op::typeof(-),
    ::Type{T},
    f::Union{MOI.ScalarAffineFunction{T},MOI.ScalarQuadraticFunction{T}},
) where {T}
    return MA.mutable_operate!(-, f)
end

# Scalar Affine +/-! ...
function operate!(
    op::Union{typeof(+),typeof(-)},
    ::Type{T},
    f::MOI.ScalarAffineFunction{T},
    g::Union{T,MOI.VariableIndex,MOI.ScalarAffineFunction{T}},
) where {T}
    return MA.mutable_operate!(op, f, g)
end

function operate!(
    op::Union{typeof(+),typeof(-)},
    ::Type{T},
    f::MOI.VariableIndex,
    g::ScalarQuadraticLike,
) where {T}
    return operate(op, T, f, g)
end

function operate!(
    op::Union{typeof(+),typeof(-)},
    ::Type{T},
    f::MOI.ScalarAffineFunction{T},
    g::MOI.ScalarQuadraticFunction{T},
) where {T}
    return operate(op, T, f, g)
end

# Scalar Quadratic +/-! ...
function operate!(
    op::Union{typeof(+),typeof(-)},
    ::Type{T},
    f::MOI.ScalarQuadraticFunction{T},
    g::Union{
        T,
        MOI.VariableIndex,
        MOI.ScalarAffineFunction{T},
        MOI.ScalarQuadraticFunction{T},
    },
) where {T}
    return MA.mutable_operate!(op, f, g)
end

## operate
# + with at least 3 arguments, can use in-place as the user cannot use
# intermediate results
function operate(::typeof(+), ::Type{T}, f, g, h, args...) where {T}
    return operate!(+, T, operate(+, T, f, g), h, args...)
end

# Unary +
function operate(::typeof(+), ::Type{T}, f::MOI.AbstractFunction) where {T}
    return f
end

# Scalar number +/- ...
function operate(op::typeof(+), ::Type{T}, α::T, f::ScalarLike{T}) where {T}
    return operate(op, T, f, α)
end

function operate(::typeof(-), ::Type{T}, α::T, f::ScalarLike{T}) where {T}
    return operate!(+, T, operate(-, T, f), α)
end

# Scalar Variable +/- ...
function operate(::typeof(-), ::Type{T}, f::MOI.VariableIndex) where {T}
    return MOI.ScalarAffineFunction{T}(
        [MOI.ScalarAffineTerm(-one(T), f)],
        zero(T),
    )
end

function operate(
    op::Union{typeof(+),typeof(-)},
    ::Type{T},
    f::MOI.VariableIndex,
    α::T,
) where {T}
    return MOI.ScalarAffineFunction{T}(
        [MOI.ScalarAffineTerm(one(T), f)],
        op(α),
    )
end

function operate(
    op::Union{typeof(+),typeof(-)},
    ::Type{T},
    f::MOI.VariableIndex,
    g::MOI.VariableIndex,
) where {T}
    return MOI.ScalarAffineFunction{T}(
        [
            MOI.ScalarAffineTerm(one(T), f),
            MOI.ScalarAffineTerm(op(one(T)), g),
        ],
        zero(T),
    )
end

function operate(
    op::typeof(+),
    ::Type{T},
    f::MOI.VariableIndex,
    g::Union{MOI.ScalarAffineFunction{T},MOI.ScalarQuadraticFunction{T}},
) where {T}
    return operate(op, T, g, f)
end

function operate(
    ::typeof(-),
    ::Type{T},
    f::MOI.VariableIndex,
    g::Union{MOI.ScalarAffineFunction{T},MOI.ScalarQuadraticFunction{T}},
) where {T}
    return operate!(+, T, operate(-, T, g), f)
end

# Scalar Affine +/- ...
function operate(
    op::Union{typeof(-)},
    ::Type{T},
    f::MOI.ScalarAffineFunction{T},
) where {T}
    return MOI.ScalarAffineFunction(operate_terms(op, f.terms), op(f.constant))
end

function operate(
    op::Union{typeof(+),typeof(-)},
    ::Type{T},
    f::MOI.ScalarAffineFunction{T},
    g::ScalarAffineLike{T},
) where {T}
    return operate!(op, T, copy(f), g)
end

function operate(
    op::Union{typeof(+),typeof(-)},
    ::Type{T},
    f::MOI.ScalarAffineFunction{T},
    g::MOI.ScalarQuadraticFunction{T},
) where {T}
    return MOI.ScalarQuadraticFunction(
        operate_terms(op, g.quadratic_terms),
        [f.terms; operate_terms(op, g.affine_terms)],
        op(f.constant, g.constant),
    )
end

# Scalar Quadratic +/- ...
function operate(
    op::Union{typeof(-)},
    ::Type{T},
    f::MOI.ScalarQuadraticFunction{T},
) where {T}
    return MOI.ScalarQuadraticFunction(
        operate_terms(op, f.quadratic_terms),
        operate_terms(op, f.affine_terms),
        op(f.constant),
    )
end

function operate(
    op::Union{typeof(+),typeof(-)},
    ::Type{T},
    f::MOI.ScalarQuadraticFunction{T},
    g::ScalarQuadraticLike{T},
) where {T}
    return operate!(op, T, copy(f), g)
end

# To avoid type piracy, we add at least one `ScalarLike` outside of the `...`.
function Base.:+(arg::ScalarLike{T}, args::ScalarLike{T}...) where {T}
    return operate(+, T, arg, args...)
end

function Base.:+(
    α::T,
    arg::TypedScalarLike{T},
    args::ScalarLike{T}...,
) where {T}
    return operate(+, T, α, arg, args...)
end

function Base.:+(α::Number, f::MOI.VariableIndex)
    return operate(+, typeof(α), α, f)
end

function Base.:+(f::TypedScalarLike{T}, α::T) where {T}
    return operate(+, T, f, α)
end

function Base.:+(f::MOI.VariableIndex, α::Number)
    return operate(+, typeof(α), f, α)
end

function Base.:-(arg::ScalarLike{T}, args::ScalarLike{T}...) where {T}
    return operate(-, T, arg, args...)
end

function Base.:-(f::TypedScalarLike{T}, α::T) where {T}
    return operate(-, T, f, α)
end

function Base.:-(f::MOI.VariableIndex, α::Number)
    return operate(-, typeof(α), f, α)
end

function Base.:-(α::T, f::TypedScalarLike{T}) where {T}
    return operate(-, T, α, f)
end

function Base.:-(α::Number, f::MOI.VariableIndex)
    return operate(-, typeof(α), α, f)
end

function Base.:+(::MOI.SingleVariable, ::MOI.SingleVariable...)
    return error(
        "Unable to add SingleVariables together because no coefficient type " *
        "is specified. Instead of `x + y`, convert one of the terms to a " *
        "`ScalarAffineFunction` first by left-multiplying by `one(T)` where " *
        "`T` is the coefficient type For example: `1.0 * x + y`.",
    )
end

function Base.:-(::MOI.SingleVariable, ::MOI.SingleVariable...)
    return error(
        "Unable to subtract SingleVariables together because no coefficient " *
        "type is specified. Instead of `x - y`, convert one of the terms to a " *
        "`ScalarAffineFunction` first by left-multiplying by `one(T)` where " *
        "`T` is the coefficient type For example: `1.0 * x - y`.",
    )
end

function Base.:*(
    ::MOI.SingleVariable,
    ::MOI.SingleVariable,
    ::MOI.SingleVariable...,
)
    return error(
        "Unable to multiply SingleVariables together because no coefficient " *
        "type is specified. Instead of `x * y`, convert one of the terms to a " *
        "`ScalarAffineFunction` first by left-multiplying by `one(T)` where " *
        "`T` is the coefficient type For example: `1.0 * x * y`.",
    )
end

# Vector +/-
###############################################################################

function promote_operation(
    ::typeof(-),
    ::Type{T},
    ::Type{<:VectorAffineLike{T}},
) where {T}
    return MOI.VectorAffineFunction{T}
end

function promote_operation(
    ::typeof(-),
    ::Type{T},
    ::Type{<:VectorQuadraticLike{T}},
) where {T}
    return MOI.VectorQuadraticFunction{T}
end

function promote_operation(
    ::Union{typeof(+),typeof(-)},
    ::Type{T},
    ::Type{<:VectorAffineLike{T}},
    ::Type{<:VectorAffineLike{T}},
) where {T}
    return MOI.VectorAffineFunction{T}
end

function promote_operation(
    ::Union{typeof(+),typeof(-)},
    ::Type{T},
    ::Type{<:VectorQuadraticLike{T}},
    ::Type{<:VectorQuadraticLike{T}},
) where {T}
    return MOI.VectorQuadraticFunction{T}
end

# Vector Variable +/- ...
function operate!(
    op::Union{typeof(+),typeof(-)},
    ::Type{T},
    f::MOI.VectorOfVariables,
    g::VectorQuadraticLike,
) where {T}
    return operate(op, T, f, g)
end

# Vector Affine +/-! ...
function operate_output_index!(
    op::Union{typeof(+),typeof(-)},
    ::Type{T},
    output_index::Integer,
    f::MOI.VectorAffineFunction{T},
    α::T,
) where {T}
    f.constants[output_index] = op(f.constants[output_index], α)
    return f
end

function operate!(
    op::Union{typeof(+),typeof(-)},
    ::Type{T},
    f::MOI.VectorAffineFunction{T},
    g::Vector{T},
) where {T}
    @assert MOI.output_dimension(f) == length(g)
    f.constants .= op.(f.constants, g)
    return f
end

function operate_output_index!(
    op::Union{typeof(+),typeof(-)},
    ::Type{T},
    output_index::Integer,
    f::MOI.VectorAffineFunction{T},
    g::MOI.VariableIndex,
) where {T}
    push!(
        f.terms,
        MOI.VectorAffineTerm(
            output_index,
            MOI.ScalarAffineTerm(op(one(T)), g),
        ),
    )
    return f
end

function operate!(
    op::Union{typeof(+),typeof(-)},
    ::Type{T},
    f::MOI.VectorAffineFunction{T},
    g::MOI.VectorOfVariables,
) where {T}
    d = MOI.output_dimension(g)
    @assert MOI.output_dimension(f) == d
    append!(
        f.terms,
        MOI.VectorAffineTerm.(
            1:d,
            MOI.ScalarAffineTerm.(op(one(T)), g.variables),
        ),
    )
    return f
end

function operate_output_index!(
    op::Union{typeof(+),typeof(-)},
    ::Type{T},
    output_index::Integer,
    f::MOI.VectorAffineFunction{T},
    g::MOI.ScalarAffineFunction{T},
) where {T}
    append!(
        f.terms,
        MOI.VectorAffineTerm.(output_index, operate_terms(op, g.terms)),
    )
    return operate_output_index!(op, T, output_index, f, MOI.constant(g))
end

function operate!(
    op::Union{typeof(+),typeof(-)},
    ::Type{T},
    f::MOI.VectorAffineFunction{T},
    g::MOI.VectorAffineFunction{T},
) where {T}
    append!(f.terms, operate_terms(op, g.terms))
    f.constants .= op.(f.constants, g.constants)
    return f
end

function operate!(
    op::Union{typeof(+),typeof(-)},
    ::Type{T},
    f::MOI.VectorAffineFunction{T},
    g::MOI.VectorQuadraticFunction{T},
) where {T}
    return operate(op, T, f, g)
end

# Vector Quadratic +/-! ...
function operate_output_index!(
    op::Union{typeof(+),typeof(-)},
    ::Type{T},
    output_index::Integer,
    f::MOI.VectorQuadraticFunction{T},
    α::T,
) where {T}
    f.constants[output_index] = op(f.constants[output_index], α)
    return f
end

function operate!(
    op::Union{typeof(+),typeof(-)},
    ::Type{T},
    f::MOI.VectorQuadraticFunction{T},
    g::Vector{T},
) where {T}
    @assert MOI.output_dimension(f) == length(g)
    f.constants .= op.(f.constants, g)
    return f
end

function operate!(
    op::Union{typeof(+),typeof(-)},
    ::Type{T},
    f::MOI.VectorQuadraticFunction{T},
    g::MOI.VectorOfVariables,
) where {T}
    d = MOI.output_dimension(g)
    @assert MOI.output_dimension(f) == d
    append!(
        f.affine_terms,
        MOI.VectorAffineTerm.(
            collect(1:d),
            MOI.ScalarAffineTerm.(op(one(T)), g.variables),
        ),
    )
    return f
end

function operate_output_index!(
    op::Union{typeof(+),typeof(-)},
    ::Type{T},
    output_index::Integer,
    f::MOI.VectorQuadraticFunction{T},
    g::MOI.ScalarAffineFunction{T},
) where {T}
    append!(
        f.affine_terms,
        MOI.VectorAffineTerm.(output_index, operate_terms(op, g.terms)),
    )
    return operate_output_index!(op, T, output_index, f, MOI.constant(g))
end

function operate!(
    op::Union{typeof(+),typeof(-)},
    ::Type{T},
    f::MOI.VectorQuadraticFunction{T},
    g::MOI.VectorAffineFunction{T},
) where {T}
    append!(f.affine_terms, operate_terms(op, g.terms))
    f.constants .= op.(f.constants, g.constants)
    return f
end

function operate_output_index!(
    op::Union{typeof(+),typeof(-)},
    ::Type{T},
    output_index::Integer,
    f::MOI.VectorQuadraticFunction{T},
    g::MOI.ScalarQuadraticFunction{T},
) where {T}
    append!(
        f.affine_terms,
        MOI.VectorAffineTerm.(output_index, operate_terms(op, g.affine_terms)),
    )
    append!(
        f.quadratic_terms,
        MOI.VectorQuadraticTerm.(
            output_index,
            operate_terms(op, g.quadratic_terms),
        ),
    )
    return operate_output_index!(op, T, output_index, f, MOI.constant(g))
end

function operate!(
    op::Union{typeof(+),typeof(-)},
    ::Type{T},
    f::MOI.VectorQuadraticFunction{T},
    g::MOI.VectorQuadraticFunction{T},
) where {T}
    append!(f.affine_terms, operate_terms(op, g.affine_terms))
    append!(f.quadratic_terms, operate_terms(op, g.quadratic_terms))
    f.constants .= op.(f.constants, g.constants)
    return f
end

## operate
# + with at least 3 arguments, can use in-place as the user cannot use
# intermediate results
# overload
# function operate(op::typeof(+), ::Type{T}, f, g, h, args...) where T
#     return operate!(+, T, operate(+, T, f, g), h, args...)
# end

# function operate(op::typeof(+), ::Type{T}, f::VectorOfVariables) where T
#     return f
# end

function operate(op::typeof(-), ::Type{T}, f::MOI.VectorOfVariables) where {T}
    d = MOI.output_dimension(f)
    return MOI.VectorAffineFunction{T}(
        MOI.VectorAffineTerm.(
            collect(1:d),
            MOI.ScalarAffineTerm.(-one(T), f.variables),
        ),
        fill(zero(T), d),
    )
end

# Vector number +/- ...
function operate(
    op::typeof(+),
    ::Type{T},
    α::Vector{T},
    f::VectorLike{T},
) where {T}
    return operate(op, T, f, α)
end

function operate(
    ::typeof(-),
    ::Type{T},
    α::Vector{T},
    f::VectorLike{T},
) where {T}
    return operate!(+, T, operate(-, T, f), α)
end

# Vector Variable +/- ...
function operate(
    op::Union{typeof(+),typeof(-)},
    ::Type{T},
    f::MOI.VectorOfVariables,
    α::Vector{T},
) where {T}
    d = MOI.output_dimension(f)
    @assert length(α) == d
    return MOI.VectorAffineFunction{T}(
        MOI.VectorAffineTerm.(
            collect(1:d),
            MOI.ScalarAffineTerm.(one(T), f.variables),
        ),
        op.(α),
    )
end

function operate(
    op::Union{typeof(+),typeof(-)},
    ::Type{T},
    f::MOI.VectorOfVariables,
    g::MOI.VectorOfVariables,
) where {T}
    d = MOI.output_dimension(f)
    @assert MOI.output_dimension(g) == d
    return MOI.VectorAffineFunction{T}(
        vcat(
            MOI.VectorAffineTerm.(
                1:d,
                MOI.ScalarAffineTerm.(one(T), f.variables),
            ),
            MOI.VectorAffineTerm.(
                1:d,
                MOI.ScalarAffineTerm.(op(one(T)), g.variables),
            ),
        ),
        fill(zero(T), d),
    )
end

function operate(
    op::typeof(+),
    ::Type{T},
    f::MOI.VectorOfVariables,
    g::Union{MOI.VectorAffineFunction{T},MOI.VectorQuadraticFunction{T}},
) where {T}
    return operate(op, T, g, f)
end

function operate(
    ::typeof(-),
    ::Type{T},
    f::MOI.VectorOfVariables,
    g::Union{MOI.VectorAffineFunction{T},MOI.VectorQuadraticFunction{T}},
) where {T}
    return operate!(+, T, operate(-, T, g), f)
end

# Vector Affine +/- ...
function operate(
    op::Union{typeof(-)},
    ::Type{T},
    f::MOI.VectorAffineFunction{T},
) where {T}
    return MOI.VectorAffineFunction(
        operate_terms(op, f.terms),
        op.(f.constants),
    )
end

function operate(
    op::Union{typeof(-)},
    ::Type{T},
    f::MOI.VectorQuadraticFunction{T},
) where {T}
    return MOI.VectorQuadraticFunction(
        operate_terms(op, f.quadratic_terms),
        operate_terms(op, f.affine_terms),
        op.(f.constants),
    )
end

function operate(
    op::Union{typeof(+),typeof(-)},
    ::Type{T},
    f::MOI.VectorAffineFunction{T},
    g::VectorAffineLike{T},
) where {T}
    return operate!(op, T, copy(f), g)
end

function operate(
    op::Union{typeof(+),typeof(-)},
    ::Type{T},
    f::MOI.VectorAffineFunction{T},
    g::MOI.VectorQuadraticFunction{T},
) where {T}
    return MOI.VectorQuadraticFunction(
        operate_terms(op, g.quadratic_terms),
        [f.terms; operate_terms(op, g.affine_terms)],
        op.(f.constants, g.constants),
    )
end

# Vector Quadratic +/- ...
function operate(
    op::Union{typeof(+),typeof(-)},
    ::Type{T},
    f::MOI.VectorQuadraticFunction{T},
    g::VectorQuadraticLike{T},
) where {T}
    return operate!(op, T, copy(f), g)
end

function Base.:+(args::VectorLike{T}...) where {T}
    return operate(+, T, args...)
end

# Base.:+(α::Vector{T}, f::VectorLike{T}...) is too general as it also covers
# Base.:+(α::Vector) which is type piracy
function Base.:+(α::Vector{T}, f::VectorLike{T}, g::VectorLike{T}...) where {T}
    return operate(+, T, α, f, g...)
end

function Base.:+(f::VectorLike{T}, α::Vector{T}) where {T}
    return operate(+, T, f, α)
end

function Base.:-(args::VectorLike{T}...) where {T}
    return operate(-, T, args...)
end

function Base.:-(f::VectorLike{T}, α::Vector{T}) where {T}
    return operate(-, T, f, α)
end

function Base.:-(α::Vector{T}, f::VectorLike{T}) where {T}
    return operate(-, T, α, f)
end

####################################### * ######################################

function promote_operation(
    ::typeof(*),
    ::Type{T},
    ::Type{T},
    ::Type{<:Union{MOI.VariableIndex,MOI.ScalarAffineFunction{T}}},
) where {T}
    return MOI.ScalarAffineFunction{T}
end

function promote_operation(
    ::typeof(*),
    ::Type{T},
    ::Type{<:Union{MOI.VariableIndex,MOI.ScalarAffineFunction{T}}},
    ::Type{T},
) where {T}
    return MOI.ScalarAffineFunction{T}
end

function promote_operation(
    ::typeof(*),
    ::Type{T},
    ::Type{T},
    ::Type{MOI.ScalarQuadraticFunction{T}},
) where {T}
    return MOI.ScalarQuadraticFunction{T}
end

function promote_operation(
    ::typeof(*),
    ::Type{T},
    ::Type{MOI.ScalarQuadraticFunction{T}},
    ::Type{T},
) where {T}
    return MOI.ScalarQuadraticFunction{T}
end

function promote_operation(
    ::typeof(*),
    ::Type{T},
    ::Type{<:Union{MOI.VariableIndex,MOI.ScalarAffineFunction{T}}},
    ::Type{<:Union{MOI.VariableIndex,MOI.ScalarAffineFunction{T}}},
) where {T}
    return MOI.ScalarQuadraticFunction{T}
end

function operate!(::typeof(*), ::Type{T}, f::MOI.VariableIndex, α::T) where {T}
    return operate(*, T, α, f)
end

function operate(::typeof(*), ::Type{T}, α::T, f::MOI.VariableIndex) where {T}
    return MOI.ScalarAffineFunction{T}(
        [MOI.ScalarAffineTerm(α, f)],
        zero(T),
    )
end

function operate(
    ::typeof(*),
    ::Type{T},
    α::T,
    f::MOI.VectorOfVariables,
) where {T}
    return MOI.VectorAffineFunction{T}(
        [
            MOI.VectorAffineTerm(i, MOI.ScalarAffineTerm(α, f.variables[i])) for
            i in eachindex(f.variables)
        ],
        zeros(T, MOI.output_dimension(f)),
    )
end

function operate(
    ::typeof(*),
    ::Type{T},
    f::Union{MOI.VariableIndex,MOI.VectorOfVariables},
    α::T,
) where {T}
    return operate(*, T, α, f)
end

# `<:Number` is a workaround for https://github.com/jump-dev/MathOptInterface.jl/issues/980
function operate!(
    ::typeof(*),
    ::Type{T},
    f::Union{MOI.ScalarAffineFunction{T},MOI.ScalarQuadraticFunction{T}},
    α::T,
) where {T<:Number}
    map_terms!(term -> operate_term(*, term, α), f)
    f.constant *= α
    return f
end

function operate!(
    ::typeof(*),
    ::Type{T},
    f::Union{MOI.VectorAffineFunction{T},MOI.VectorQuadraticFunction{T}},
    α::T,
) where {T}
    map_terms!(term -> operate_term(*, term, α), f)
    LinearAlgebra.rmul!(f.constants, α)
    return f
end

function operate(::typeof(*), ::Type{T}, α::T, f::TypedLike{T}) where {T}
    return operate!(*, T, copy(f), α)
end

function operate(
    ::typeof(*),
    ::Type{T},
    f::MOI.VariableIndex,
    g::MOI.VariableIndex,
) where {T}
    return MOI.ScalarQuadraticFunction(
        [
            MOI.ScalarQuadraticTerm(
                f == g ? 2one(T) : one(T),
                f,
                g,
            ),
        ],
        MOI.ScalarAffineTerm{T}[],
        zero(T),
    )
end

function operate(
    ::typeof(*),
    ::Type{T},
    f::MOI.ScalarAffineFunction{T},
    g::MOI.VariableIndex,
) where {T}
    if iszero(f.constant)
        aff_terms = MOI.ScalarAffineTerm{T}[]
    else
        aff_terms = [MOI.ScalarAffineTerm(f.constant, g)]
    end
    quad_terms = map(
        t -> MOI.ScalarQuadraticTerm(
            t.variable == g ? 2t.coefficient : t.coefficient,
            t.variable,
            g,
        ),
        f.terms,
    )
    return MOI.ScalarQuadraticFunction(quad_terms, aff_terms, zero(T))
end

function operate(
    ::typeof(*),
    ::Type{T},
    f::MOI.VariableIndex,
    g::MOI.ScalarAffineFunction{T},
) where {T}
    return operate(*, T, g, f)
end

function operate(
    ::typeof(*),
    ::Type{T},
    f::MOI.ScalarAffineFunction{T},
    g::MOI.ScalarAffineFunction{T},
) where {T}
    nfterms = length(f.terms)
    ngterms = length(g.terms)
    quad_terms = Vector{MOI.ScalarQuadraticTerm{T}}(undef, nfterms * ngterms)
    k = 0
    for t1 in f.terms
        for t2 in g.terms
            k += 1
            quad_terms[k] = operate_term(*, t1, t2)
        end
    end
    @assert k == length(quad_terms)
    if iszero(f.constant)
        if iszero(g.constant)
            aff_terms = MOI.ScalarAffineTerm{T}[]
        else
            aff_terms = operate_term.(*, g.constant, f.terms)
        end
    else
        if iszero(g.constant)
            aff_terms = operate_term.(*, f.constant, g.terms)
        else
            aff_terms =
                Vector{MOI.ScalarAffineTerm{T}}(undef, nfterms + ngterms)
            map!(t -> operate_term(*, g.constant, t), aff_terms, f.terms)
            for i in 1:ngterms
                aff_terms[nfterms+i] = operate_term(*, f.constant, g.terms[i])
            end
        end
    end
    constant = f.constant * g.constant
    return MOI.ScalarQuadraticFunction(quad_terms, aff_terms, constant)
end

Base.:*(f::MOI.AbstractFunction) = f

# To avoid type piracy, we add at least one `ScalarLike` outside of the `...`.
function Base.:*(
    f::ScalarLike{T},
    g::ScalarLike{T},
    args::ScalarLike{T}...,
) where {T}
    return operate(*, T, f, g, args...)
end

function Base.:*(f::Number, g::Union{MOI.VariableIndex,MOI.VectorOfVariables})
    return operate(*, typeof(f), f, g)
end

function Base.:*(f::Union{MOI.VariableIndex,MOI.VectorOfVariables}, g::Number)
    return operate(*, typeof(g), f, g)
end

# Used by sparse matrix multiplication after
# https://github.com/JuliaLang/julia/pull/33205
function Base.:*(f::TypedLike, g::Bool)
    if g
        return MA.copy_if_mutable(f)
    else
        return zero(typeof(f))
    end
end

Base.:*(f::Bool, g::TypedLike) = g * f

function Base.:^(func::MOI.ScalarAffineFunction{T}, p::Integer) where {T}
    if iszero(p)
        return one(MOI.ScalarQuadraticFunction{T})
    elseif isone(p)
        return convert(MOI.ScalarQuadraticFunction{T}, func)
    elseif p == 2
        return func * func
    else
        throw(ArgumentError("Cannot take $(typeof(func)) to the power $p."))
    end
end

function Base.:^(func::MOI.ScalarQuadraticFunction{T}, p::Integer) where {T}
    if iszero(p)
        return one(MOI.ScalarQuadraticFunction{T})
    elseif isone(p)
        return MA.mutable_copy(func)
    else
        throw(ArgumentError("Cannot take $(typeof(func)) to the power $p."))
    end
end

function LinearAlgebra.dot(f::ScalarLike, g::ScalarLike)
    return f * g
end

function LinearAlgebra.dot(α::T, func::TypedLike{T}) where {T}
    return α * func
end

function LinearAlgebra.dot(func::TypedLike{T}, α::T) where {T}
    return func * α
end

LinearAlgebra.adjoint(f::ScalarLike) = f
LinearAlgebra.transpose(f::ScalarLike) = f
LinearAlgebra.symmetric_type(::Type{F}) where {F<:ScalarLike} = F
LinearAlgebra.symmetric(f::ScalarLike, ::Symbol) = f

####################################### / ######################################

function promote_operation(
    ::typeof(/),
    ::Type{T},
    ::Type{<:Union{MOI.VariableIndex,MOI.ScalarAffineFunction{T}}},
    ::Type{T},
) where {T}
    return MOI.ScalarAffineFunction{T}
end

function promote_operation(
    ::typeof(/),
    ::Type{T},
    ::Type{MOI.ScalarQuadraticFunction{T}},
    ::Type{T},
) where {T}
    return MOI.ScalarQuadraticFunction{T}
end

function operate!(::typeof(/), ::Type{T}, f::MOI.VariableIndex, α::T) where {T}
    return operate(/, T, f, α)
end

function operate(::typeof(/), ::Type{T}, f::MOI.VariableIndex, α::T) where {T}
    return MOI.ScalarAffineFunction{T}(
        [MOI.ScalarAffineTerm(inv(α), f)],
        zero(T),
    )
end

function operate!(
    ::typeof(/),
    ::Type{T},
    f::Union{MOI.ScalarAffineFunction{T},MOI.ScalarQuadraticFunction{T}},
    α::T,
) where {T}
    map_terms!(term -> operate_term(/, term, α), f)
    f.constant /= α
    return f
end

function operate!(
    ::typeof(/),
    ::Type{T},
    f::Union{MOI.VectorAffineFunction{T},MOI.VectorQuadraticFunction{T}},
    α::T,
) where {T}
    map_terms!(term -> operate_term(/, term, α), f)
    rmul!(f.constants, inv(α))
    return f
end

function operate!(
    ::typeof(/),
    ::Type{T},
    f::MOI.ScalarQuadraticFunction{T},
    α::T,
) where {T}
    f.affine_terms .= operate_term.(/, f.affine_terms, α)
    f.quadratic_terms .= operate_term.(/, f.quadratic_terms, α)
    f.constant /= α
    return f
end

function operate(::typeof(/), ::Type{T}, f::TypedLike{T}, α::T) where {T}
    return operate!(/, T, copy(f), α)
end

function operate(
    ::typeof(/),
    ::Type{T},
    f::Union{MOI.VariableIndex,MOI.VectorOfVariables},
    α::T,
) where {T}
    return operate(*, T, inv(α), f)
end

function Base.:/(f::TypedLike{T}, g::T) where {T}
    return operate(/, T, f, g)
end

function Base.:/(f::Union{MOI.VariableIndex,MOI.VectorOfVariables}, g::Number)
    return operate(/, typeof(g), f, g)
end

#################### Concatenation of MOI functions: `vcat` ####################

"""
    fill_vector(
        vector::Vector,
        ::Type{T},
        fill_func::Function,
        dim_func::Function,
        funcs,
    ) where {T}

Fill the vector `vector` with
`fill_func(vector, vector_offset, output_offset, func)` for each function `func`
in `funcs` where `vector_offset` (resp. `output_offset`) is the sum of
`dim_func(T, func)` (resp. `output_dim(T, func)`) of previous functions of
`func`.

    fill_vector(
        vector::Vector,
        ::Type{T},
        vector_offset::Int,
        output_offset::Int,
        fill_func::Function,
        dim_func::Function,
        funcs...
    ) where {T}

Same than previous method but starting with possible nonzero `vector_offset` and
`output_offset`.
"""
function fill_vector(
    vector::Vector,
    ::Type{T},
    fill_func::F1,
    dim_func::F2,
    funcs,
) where {T,F1<:Function,F2<:Function}
    vector_offset = 0
    output_offset = 0
    for func in funcs
        fill_func(vector, vector_offset, output_offset, func)
        vector_offset += dim_func(T, func)
        output_offset += output_dim(T, func)
    end
    @assert length(vector) == vector_offset
    return
end

function fill_vector(
    vector::Vector,
    ::Type,
    vector_offset::Int,
    output_offset::Int,
    fill_func::F1,
    dim_func::F2,
) where {F1<:Function,F2<:Function}
    @assert length(vector) == vector_offset
    return
end

function fill_vector(
    vector::Vector,
    ::Type{T},
    vector_offset::Int,
    output_offset::Int,
    fill_func::F1,
    dim_func::F2,
    func,
    funcs...,
) where {T,F1<:Function,F2<:Function}
    fill_func(vector, vector_offset, output_offset, func)
    fill_vector(
        vector,
        T,
        vector_offset + dim_func(T, func),
        output_offset + output_dim(T, func),
        fill_func,
        dim_func,
        funcs...,
    )
    return
end

function fill_variables(
    variables::Vector{MOI.VariableIndex},
    offset::Int,
    output_offset::Int,
    func::MOI.VariableIndex,
)
    variables[offset+1] = func
    return
end

function fill_variables(
    variables::Vector{MOI.VariableIndex},
    offset::Int,
    ::Int,
    func::MOI.VectorOfVariables,
)
    variables[offset.+(1:length(func.variables))] .= func.variables
    return
end

function promote_operation(
    ::typeof(vcat),
    ::Type{T},
    ::Type{<:Union{MOI.VariableIndex,MOI.VectorOfVariables}}...,
) where {T}
    return MOI.VectorOfVariables
end

function operate(
    ::typeof(vcat),
    ::Type{T},
    funcs::Union{MOI.VariableIndex,MOI.VectorOfVariables}...,
) where {T}
    out_dim = sum(func -> output_dim(T, func), funcs)
    variables = Vector{MOI.VariableIndex}(undef, out_dim)
    fill_vector(variables, T, 0, 0, fill_variables, output_dim, funcs...)
    return MOI.VectorOfVariables(variables)
end

number_of_affine_terms(::Type{T}, ::T) where {T} = 0

number_of_affine_terms(::Type, ::MOI.VariableIndex) = 1

number_of_affine_terms(::Type, f::MOI.VectorOfVariables) = length(f.variables)

function number_of_affine_terms(
    ::Type{T},
    f::Union{MOI.ScalarAffineFunction{T},MOI.VectorAffineFunction{T}},
) where {T}
    return length(f.terms)
end

function number_of_affine_terms(
    ::Type{T},
    f::Union{MOI.ScalarQuadraticFunction{T},MOI.VectorQuadraticFunction{T}},
) where {T}
    return length(f.affine_terms)
end

function number_of_quadratic_terms(
    ::Type{T},
    ::Union{
        T,
        MOI.VariableIndex,
        MOI.VectorOfVariables,
        MOI.ScalarAffineFunction{T},
        MOI.VectorAffineFunction{T},
    },
) where {T}
    return 0
end

function number_of_quadratic_terms(
    ::Type{T},
    f::Union{MOI.ScalarQuadraticFunction{T},MOI.VectorQuadraticFunction{T}},
) where {T}
    return length(f.quadratic_terms)
end

function offset_term(t::MOI.ScalarAffineTerm, offset::Int)
    return MOI.VectorAffineTerm(offset + 1, t)
end

function offset_term(t::MOI.VectorAffineTerm, offset::Int)
    return MOI.VectorAffineTerm(offset + t.output_index, t.scalar_term)
end

function offset_term(t::MOI.ScalarQuadraticTerm, offset::Int)
    return MOI.VectorQuadraticTerm(offset + 1, t)
end

function offset_term(t::MOI.VectorQuadraticTerm, offset::Int)
    return MOI.VectorQuadraticTerm(offset + t.output_index, t.scalar_term)
end

function fill_terms(
    ::Vector{MOI.VectorAffineTerm{T}},
    ::Int,
    ::Int,
    ::T,
) where {T}
    return
end

function fill_terms(
    terms::Vector{MOI.VectorAffineTerm{T}},
    offset::Int,
    output_offset::Int,
    func::MOI.VariableIndex,
) where {T}
    terms[offset+1] =
        offset_term(MOI.ScalarAffineTerm(one(T), func), output_offset)
    return
end

function fill_terms(
    terms::Vector{MOI.VectorAffineTerm{T}},
    offset::Int,
    output_offset::Int,
    func::MOI.VectorOfVariables,
) where {T}
    n = number_of_affine_terms(T, func)
    terms[offset.+(1:n)] .=
        MOI.VectorAffineTerm.(
            output_offset .+ (1:n),
            MOI.ScalarAffineTerm.(one(T), func.variables),
        )
    return
end

function fill_terms(
    terms::Vector{MOI.VectorAffineTerm{T}},
    offset::Int,
    output_offset::Int,
    func::Union{MOI.ScalarAffineFunction{T},MOI.VectorAffineFunction{T}},
) where {T}
    n = number_of_affine_terms(T, func)
    terms[offset.+(1:n)] .= offset_term.(func.terms, output_offset)
    return
end

function fill_terms(
    terms::Vector{MOI.VectorAffineTerm{T}},
    offset::Int,
    output_offset::Int,
    func::Union{MOI.ScalarQuadraticFunction{T},MOI.VectorQuadraticFunction{T}},
) where {T}
    n = number_of_affine_terms(T, func)
    terms[offset.+(1:n)] .= offset_term.(func.affine_terms, output_offset)
    return
end

function fill_terms(
    ::Vector{MOI.VectorQuadraticTerm{T}},
    ::Int,
    ::Int,
    ::Union{
        T,
        MOI.VariableIndex,
        MOI.VectorOfVariables,
        MOI.ScalarAffineFunction{T},
        MOI.VectorAffineFunction{T},
    },
) where {T}
    return
end

function fill_terms(
    terms::Vector{MOI.VectorQuadraticTerm{T}},
    offset::Int,
    output_offset::Int,
    func::Union{MOI.ScalarQuadraticFunction{T},MOI.VectorQuadraticFunction{T}},
) where {T}
    n = number_of_quadratic_terms(T, func)
    terms[offset.+(1:n)] .= offset_term.(func.quadratic_terms, output_offset)
    return
end

output_dim(::Type{T}, ::T) where {T} = 1

output_dim(::Type, func::MOI.AbstractFunction) = MOI.output_dimension(func)

function fill_constant(
    constant::Vector{T},
    offset::Int,
    ::Int,
    func::T,
) where {T}
    constant[offset+1] = func
    return
end

function fill_constant(
    ::Vector{T},
    ::Int,
    ::Int,
    ::Union{MOI.VariableIndex,MOI.VectorOfVariables},
) where {T}
    return
end

function fill_constant(
    constant::Vector{T},
    offset::Int,
    ::Int,
    func::Union{MOI.ScalarAffineFunction{T},MOI.ScalarQuadraticFunction{T}},
) where {T}
    constant[offset+1] = func.constant
    return
end

function fill_constant(
    constant::Vector{T},
    offset::Int,
    ::Int,
    func::Union{MOI.VectorAffineFunction{T},MOI.VectorQuadraticFunction{T}},
) where {T}
    n = MOI.output_dimension(func)
    constant[offset.+(1:n)] .= func.constants
    return
end

"""
    vectorize(x::AbstractVector{MOI.VariableIndex})

Returns the vector of scalar affine functions in the form of a
`MOI.VectorAffineFunction{T}`.
"""
vectorize(x::AbstractVector{MOI.VariableIndex}) = MOI.VectorOfVariables(x)

"""
    vectorize(funcs::AbstractVector{MOI.ScalarAffineFunction{T}}) where T

Returns the vector of scalar affine functions in the form of a
`MOI.VectorAffineFunction{T}`.
"""
function vectorize(funcs::AbstractVector{MOI.ScalarAffineFunction{T}}) where {T}
    nterms =
        mapreduce(func -> number_of_affine_terms(T, func), +, funcs, init = 0)
    out_dim = mapreduce(func -> output_dim(T, func), +, funcs, init = 0)
    terms = Vector{MOI.VectorAffineTerm{T}}(undef, nterms)
    constant = zeros(T, out_dim)
    fill_vector(terms, T, fill_terms, number_of_affine_terms, funcs)
    fill_vector(constant, T, fill_constant, output_dim, funcs)
    return MOI.VectorAffineFunction(terms, constant)
end

"""
    vectorize(funcs::AbstractVector{MOI.ScalarQuadraticFunction{T}}) where T

Returns the vector of scalar quadratic functions in the form of a
`MOI.VectorQuadraticFunction{T}`.
"""
function vectorize(
    funcs::AbstractVector{MOI.ScalarQuadraticFunction{T}},
) where {T}
    num_affine_terms =
        mapreduce(func -> number_of_affine_terms(T, func), +, funcs, init = 0)
    num_quadratic_terms = mapreduce(
        func -> number_of_quadratic_terms(T, func),
        +,
        funcs,
        init = 0,
    )
    out_dim = mapreduce(func -> output_dim(T, func), +, funcs, init = 0)
    affine_terms = Vector{MOI.VectorAffineTerm{T}}(undef, num_affine_terms)
    quadratic_terms =
        Vector{MOI.VectorQuadraticTerm{T}}(undef, num_quadratic_terms)
    constant = zeros(T, out_dim)
    fill_vector(affine_terms, T, fill_terms, number_of_affine_terms, funcs)
    fill_vector(
        quadratic_terms,
        T,
        fill_terms,
        number_of_quadratic_terms,
        funcs,
    )
    fill_vector(constant, T, fill_constant, output_dim, funcs)
    return MOI.VectorQuadraticFunction(quadratic_terms, affine_terms, constant)
end

function promote_operation(::typeof(vcat), ::Type{T}, ::Type{T}...) where {T}
    return Vector{T}
end

function promote_operation(
    ::typeof(vcat),
    ::Type{T},
    ::Type{
        <:Union{
            ScalarAffineLike{T},
            MOI.VectorOfVariables,
            MOI.VectorAffineFunction{T},
        },
    }...,
) where {T}
    return MOI.VectorAffineFunction{T}
end

function promote_operation(
    ::typeof(vcat),
    ::Type{T},
    ::Type{
        <:Union{
            ScalarQuadraticLike{T},
            MOI.VectorOfVariables,
            MOI.VectorAffineFunction{T},
            MOI.VectorQuadraticFunction{T},
        },
    }...,
) where {T}
    return MOI.VectorQuadraticFunction{T}
end

function operate(
    ::typeof(vcat),
    ::Type{T},
    funcs::Union{
        ScalarAffineLike{T},
        MOI.VectorOfVariables,
        MOI.VectorAffineFunction{T},
    }...,
) where {T}
    nterms = sum(func -> number_of_affine_terms(T, func), funcs)
    out_dim = sum(func -> output_dim(T, func), funcs)
    terms = Vector{MOI.VectorAffineTerm{T}}(undef, nterms)
    constant = zeros(T, out_dim)
    fill_vector(terms, T, 0, 0, fill_terms, number_of_affine_terms, funcs...)
    fill_vector(constant, T, 0, 0, fill_constant, output_dim, funcs...)
    return MOI.VectorAffineFunction(terms, constant)
end

function operate(
    ::typeof(vcat),
    ::Type{T},
    funcs::Union{
        ScalarQuadraticLike{T},
        MOI.VectorOfVariables,
        MOI.VectorAffineFunction{T},
        MOI.VectorQuadraticFunction{T},
    }...,
) where {T}
    num_affine_terms = sum(func -> number_of_affine_terms(T, func), funcs)
    num_quadratic_terms = sum(func -> number_of_quadratic_terms(T, func), funcs)
    out_dim = sum(func -> output_dim(T, func), funcs)
    affine_terms = Vector{MOI.VectorAffineTerm{T}}(undef, num_affine_terms)
    quadratic_terms =
        Vector{MOI.VectorQuadraticTerm{T}}(undef, num_quadratic_terms)
    constant = zeros(T, out_dim)
    fill_vector(
        affine_terms,
        T,
        0,
        0,
        fill_terms,
        number_of_affine_terms,
        funcs...,
    )
    fill_vector(
        quadratic_terms,
        T,
        0,
        0,
        fill_terms,
        number_of_quadratic_terms,
        funcs...,
    )
    fill_vector(constant, T, 0, 0, fill_constant, output_dim, funcs...)
    return MOI.VectorQuadraticFunction(quadratic_terms, affine_terms, constant)
end

# Similar to `eachscalar` but faster, see
# https://github.com/jump-dev/MathOptInterface.jl/issues/418
function scalarize(f::MOI.VectorOfVariables, ignore_constants::Bool = false)
    return f.variables
end

function scalarize(
    f::MOI.VectorAffineFunction{T},
    ignore_constants::Bool = false,
) where {T}
    dimension = MOI.output_dimension(f)
    constants = ignore_constants ? zeros(T, dimension) : MOI.constant(f)
    counting = count_terms(dimension, f.terms)
    functions = MOI.ScalarAffineFunction{T}[
        MOI.ScalarAffineFunction{T}(MOI.ScalarAffineTerm{T}[], constants[i]) for i in 1:dimension
    ]
    for i in 1:dimension
        sizehint!(functions[i].terms, counting[i])
    end
    for term in f.terms
        push!(functions[term.output_index].terms, term.scalar_term)
    end
    return functions
end

function scalarize(
    f::MOI.VectorQuadraticFunction{T},
    ignore_constants::Bool = false,
) where {T}
    dimension = MOI.output_dimension(f)
    constants = ignore_constants ? zeros(T, dimension) : MOI.constant(f)
    counting_scalars = count_terms(dimension, f.affine_terms)
    counting_quadratics = count_terms(dimension, f.quadratic_terms)
    functions = MOI.ScalarQuadraticFunction{T}[
        MOI.ScalarQuadraticFunction{T}(
            MOI.ScalarQuadraticTerm{T}[],
            MOI.ScalarAffineTerm{T}[],
            constants[i],
        ) for i in 1:dimension
    ]
    for i in 1:dimension
        sizehint!(functions[i].affine_terms, counting_scalars[i])
        sizehint!(functions[i].quadratic_terms, counting_quadratics[i])
    end
    for term in f.affine_terms
        push!(functions[term.output_index].affine_terms, term.scalar_term)
    end
    for term in f.quadratic_terms
        push!(functions[term.output_index].quadratic_terms, term.scalar_term)
    end
    return functions
end

function count_terms(counting::Vector{<:Integer}, terms::Vector{T}) where {T}
    for term in terms
        counting[term.output_index] += 1
    end
    return
end

function count_terms(dimension::I, terms::Vector{T}) where {I,T}
    counting = zeros(I, dimension)
    count_terms(counting, terms)
    return counting
end

tol_default(T::Type{<:Union{Integer,Rational}}) = zero(T)

tol_default(T::Type{<:AbstractFloat}) = sqrt(eps(T))

convert_approx(::Type{T}, func::T; kws...) where {T} = func

function convert_approx(
    ::Type{MOI.VariableIndex},
    func::MOI.ScalarAffineFunction{T};
    tol = tol_default(T),
) where {T}
    f = canonical(func)
    i = findfirst(t -> isapprox(t.coefficient, one(T), atol = tol), f.terms)
    if abs(f.constant) > tol ||
       i === nothing ||
       any(
           j -> j != i && abs(f.terms[j].coefficient) > tol,
           eachindex(f.terms),
       )
        throw(InexactError(:convert_approx, MOI.VariableIndex, func))
    end
    return f.terms[i].variable
end

function convert_approx(
    ::Type{MOI.VectorOfVariables},
    func::MOI.VectorAffineFunction{T};
    tol = tol_default(T),
) where {T}
    return MOI.VectorOfVariables([
        convert_approx(MOI.VariableIndex, f, tol = tol) for f in scalarize(func)
    ])
end

function Base.zero(F::Type{<:TypedScalarLike{T}}) where {T}
    return convert(F, zero(T))
end

function Base.one(F::Type{<:TypedScalarLike{T}}) where {T}
    return convert(F, one(T))
end

Base.promote_rule(::Type{F}, ::Type{T}) where {T,F<:TypedScalarLike{T}} = F

function operate_coefficient(f, term::MOI.ScalarAffineTerm)
    return MOI.ScalarAffineTerm(f(term.coefficient), term.variable)
end

function operate_coefficient(f, term::MOI.ScalarQuadraticTerm)
    return MOI.ScalarQuadraticTerm(
        f(term.coefficient),
        term.variable_1,
        term.variable_2,
    )
end

function operate_coefficient(f, term::MOI.VectorAffineTerm)
    return MOI.VectorAffineTerm(
        term.output_index,
        operate_coefficient(f, term.scalar_term),
    )
end

function operate_coefficient(f, term::MOI.VectorQuadraticTerm)
    return MOI.VectorQuadraticTerm(
        term.output_index,
        operate_coefficient(f, term.scalar_term),
    )
end

function operate_coefficients(f, func::MOI.ScalarAffineFunction)
    return MOI.ScalarAffineFunction(
        [operate_coefficient(f, term) for term in func.terms],
        f(func.constant),
    )
end

function operate_coefficients(f, func::MOI.ScalarQuadraticFunction)
    return MOI.ScalarQuadraticFunction(
        [operate_coefficient(f, term) for term in func.quadratic_terms],
        [operate_coefficient(f, term) for term in func.affine_terms],
        f(func.constant),
    )
end

function operate_coefficients(f, func::MOI.VectorAffineFunction)
    return MOI.VectorAffineFunction(
        [operate_coefficient(f, term) for term in func.terms],
        map(f, func.constants),
    )
end

function operate_coefficients(f, func::MOI.VectorQuadraticFunction)
    return MOI.VectorQuadraticFunction(
        [operate_coefficient(f, term) for term in func.quadratic_terms],
        [operate_coefficient(f, term) for term in func.affine_terms],
        map(f, func.constants),
    )
end

function Base.:*(α::T, g::TypedLike{T}) where {T}
    return operate_coefficients(β -> α * β, g)
end

function Base.:*(α::Number, g::TypedLike)
    return operate_coefficients(β -> α * β, g)
end

# Breaks ambiguity
function Base.:*(α::T, g::TypedLike{T}) where {T<:Number}
    return operate_coefficients(β -> α * β, g)
end

function Base.:*(g::TypedLike{T}, β::T) where {T}
    return operate_coefficients(α -> α * β, g)
end

function Base.:*(g::TypedLike, β::Number)
    return operate_coefficients(α -> α * β, g)
end

# Breaks ambiguity
function Base.:*(g::TypedLike{T}, β::T) where {T<:Number}
    return operate_coefficients(α -> α * β, g)
end

function is_coefficient_type(
    ::Type{<:Union{MOI.VariableIndex,MOI.VectorOfVariables}},
    ::Type,
)
    return true
end

is_coefficient_type(::Type{<:TypedLike{T}}, ::Type{T}) where {T} = true

is_coefficient_type(::Type{<:TypedLike}, ::Type) = false

function similar_type(::Type{<:MOI.ScalarAffineFunction}, ::Type{T}) where {T}
    return MOI.ScalarAffineFunction{T}
end

function similar_type(
    ::Type{<:MOI.ScalarQuadraticFunction},
    ::Type{T},
) where {T}
    return MOI.ScalarQuadraticFunction{T}
end

function similar_type(::Type{<:MOI.VectorAffineFunction}, ::Type{T}) where {T}
    return MOI.VectorAffineFunction{T}
end

function similar_type(
    ::Type{<:MOI.VectorQuadraticFunction},
    ::Type{T},
) where {T}
    return MOI.VectorQuadraticFunction{T}
end

## Complex operations
# We assume MOI variables are real numbers.

function MA.promote_operation(
    op::Union{typeof(real),typeof(imag),typeof(conj)},
    F::Type{<:TypedLike{T}},
) where {T}
    return similar_type(F, MA.promote_operation(op, T))
end

Base.real(f::TypedLike) = operate_coefficients(real, f)

function MA.promote_operation(
    ::typeof(real),
    T::Type{<:Union{MOI.VariableIndex,MOI.VectorOfVariables}},
)
    return T
end

Base.real(f::Union{MOI.VariableIndex,MOI.VectorOfVariables}) = f

function promote_operation(
    ::typeof(imag),
    ::Type{T},
    ::Type{MOI.VariableIndex},
) where {T}
    return MOI.ScalarAffineFunction{T}
end



function promote_operation(
    ::typeof(imag),
    ::Type{T},
    ::Type{MOI.VectorOfVariables},
) where {T}
    return MOI.VectorAffineFunction{T}
end

function operate(::typeof(imag), ::Type{T}, f::MOI.VectorOfVariables) where {T}
    return zero_with_output_dimension(
        MOI.VectorAffineFunction{T},
        MOI.output_dimension(f),
    )
end

Base.imag(f::TypedLike) = operate_coefficients(imag, f)

operate(::typeof(imag), ::Type, f::TypedLike) = imag(f)

Base.conj(f::TypedLike) = operate_coefficients(conj, f)

function MA.promote_operation(
    ::typeof(conj),
    T::Type{<:Union{MOI.VariableIndex,MOI.VectorOfVariables}},
)
    return T
end

Base.conj(f::Union{MOI.VariableIndex,MOI.VectorOfVariables}) = f<|MERGE_RESOLUTION|>--- conflicted
+++ resolved
@@ -865,59 +865,6 @@
     return x
 end
 
-<<<<<<< HEAD
-function test_variablenames_equal(model, variablenames)
-    seen_name = Dict(name => false for name in variablenames)
-    for index in MOI.get(model, MOI.ListOfVariableIndices())
-        vname = MOI.get(model, MOI.VariableName(), index)
-        if !haskey(seen_name, vname)
-            error(
-                "Variable with name $vname present in model but not expected list of variable names.",
-            )
-        end
-        if seen_name[vname]
-            error(
-                "Variable with name $vname present twice in model (shouldn't happen!)",
-            )
-        end
-        seen_name[vname] = true
-    end
-    for (vname, seen) in seen_name
-        if !seen
-            error("Did not find variable with name $vname in instance.")
-        end
-    end
-end
-function test_constraintnames_equal(model, constraintnames)
-    seen_name = Dict(name => false for name in constraintnames)
-    for (F, S) in MOI.get(model, MOI.ListOfConstraintTypesPresent())
-        if F == MOI.VariableIndex
-            continue
-        end
-        for index in MOI.get(model, MOI.ListOfConstraintIndices{F,S}())
-            cname = MOI.get(model, MOI.ConstraintName(), index)
-            if !haskey(seen_name, cname)
-                error(
-                    "Constraint with name $cname present in model but not expected list of constraint names.",
-                )
-            end
-            if seen_name[cname]
-                error(
-                    "Constraint with name $cname present twice in model (shouldn't happen!)",
-                )
-            end
-            seen_name[cname] = true
-        end
-    end
-    for (cname, seen) in seen_name
-        if !seen
-            error("Did not find constraint with name $cname in instance.")
-        end
-    end
-end
-
-=======
->>>>>>> b4a950de
 """
     all_coefficients(p::Function, f::MOI.AbstractFunction)
 
@@ -986,84 +933,6 @@
     return isone(MOI.constant(f)) && _is_constant(canonical(f))
 end
 
-<<<<<<< HEAD
-"""
-    test_models_equal(
-        model1::ModelLike,
-        model2::ModelLike,
-        variablenames::Vector{String},
-        constraintnames::Vector{String},
-        single_variable_constraints::Vector{Tuple{String,<:MOI.AbstractScalarSet}}
-    )
-
-Test that `model1` and `model2` are identical using `variablenames` as as keys
-for the variable names and `constraintnames` as keys for the constraint names.
-
-In addition, it checks that there is a VariableIndex-in-Set constraint for each
-`(name, set)` tuple in `single_variable_constraints`, where `name` is the name
-of the corresponding variable.
-
-Uses `Base.Test` macros.
-"""
-function test_models_equal(
-    model1::MOI.ModelLike,
-    model2::MOI.ModelLike,
-    variablenames::Vector{String},
-    constraintnames::Vector{String},
-    single_variable_constraints::Vector{<:Tuple} = Tuple[],
-)
-    for (x_name, set) in single_variable_constraints
-        x1 = MOI.get(model1, MOI.VariableIndex, x_name)
-        ci1 = MOI.ConstraintIndex{MOI.VariableIndex,typeof(set)}(x1.value)
-        @test MOI.is_valid(model1, ci1)
-        @test MOI.get(model1, MOI.ConstraintSet(), ci1) == set
-        x2 = MOI.get(model2, MOI.VariableIndex, x_name)
-        ci2 = MOI.ConstraintIndex{MOI.VariableIndex,typeof(set)}(x2.value)
-        @test MOI.is_valid(model2, ci2)
-        @test MOI.get(model2, MOI.ConstraintSet(), ci2) == set
-    end
-    # TODO: give test-friendly feedback instead of errors?
-    test_variablenames_equal(model1, variablenames)
-    test_variablenames_equal(model2, variablenames)
-    test_constraintnames_equal(model1, constraintnames)
-    test_constraintnames_equal(model2, constraintnames)
-
-    variablemap_2to1 = Dict{VI,VI}()
-    for vname in variablenames
-        index1 = MOI.get(model1, VI, vname)
-        index2 = MOI.get(model2, VI, vname)
-        variablemap_2to1[index2] = index1
-    end
-
-    for cname in constraintnames
-        index1 = MOI.get(model1, CI, cname)
-        index2 = MOI.get(model2, CI, cname)
-        f1 = MOI.get(model1, MOI.ConstraintFunction(), index1)
-        f2 = MOI.get(model2, MOI.ConstraintFunction(), index2)
-        s1 = MOI.get(model1, MOI.ConstraintSet(), index1)
-        s2 = MOI.get(model2, MOI.ConstraintSet(), index2)
-        @test isapprox(f1, map_indices(variablemap_2to1, f2))
-        @test s1 == s2
-    end
-    attrs1 = MOI.get(model1, MOI.ListOfModelAttributesSet())
-    attrs2 = MOI.get(model2, MOI.ListOfModelAttributesSet())
-    attr_list = attrs1 ∪ attrs2
-    for attr in attr_list
-        value1 = MOI.get(model1, attr)
-        value2 = MOI.get(model2, attr)
-        if value1 isa MOI.AbstractFunction
-            @test value2 isa MOI.AbstractFunction
-            @test isapprox(value1, map_indices(variablemap_2to1, value2))
-        else
-            @test !(value2 isa MOI.AbstractFunction)
-            @test value1 == value2
-        end
-    end
-    return
-end
-
-=======
->>>>>>> b4a950de
 _keep_all(keep::Function, v::MOI.VariableIndex) = keep(v)
 
 function _keep_all(keep::Function, t::MOI.ScalarAffineTerm)
