using Test

variable_function_type(::Type{<:MOI.AbstractScalarSet}) = MOI.SingleVariable
variable_function_type(::Type{<:MOI.AbstractVectorSet}) = MOI.VectorOfVariables

"""
    eval_variables(varval::Function, f::AbstractFunction)

Returns the value of function `f` if each variable index `vi` is evaluated as
`varval(vi)`. Note that `varval` should return a number, see
[`substitute_variables`](@ref) for a similar function where `varval` returns a
function.
"""
function eval_variables end
<<<<<<< HEAD
eval_variables(varval::Function, f::SVF) = varval(f.variable)
eval_variables(varval::Function, f::VVF) = varval.(f.variables)
=======

function eval_variables(varval::Function, f::SVF)
    return varval(f.variable)
end

function eval_variables(varval::Function, f::VVF)
    return varval.(f.variables)
end
>>>>>>> e0f8b056

function eval_variables(varval::Function, f::SAF)
    return mapreduce(t -> eval_term(varval, t), +, f.terms, init = f.constant)
end

function eval_variables(varval::Function, f::VAF)
    out = copy(f.constants)
    for t in f.terms
        out[t.output_index] += eval_term(varval, t.scalar_term)
    end
    return out
end

function eval_variables(varval::Function, f::SQF)
    init = zero(f.constant)
    lin = mapreduce(t -> eval_term(varval, t), +, f.affine_terms, init = init)
    quad =
        mapreduce(t -> eval_term(varval, t), +, f.quadratic_terms, init = init)
    return lin + quad + f.constant
end

function eval_variables(varval::Function, f::VQF)
    out = copy(f.constants)
    for t in f.affine_terms
        out[t.output_index] += eval_term(varval, t.scalar_term)
    end
    for t in f.quadratic_terms
        out[t.output_index] += eval_term(varval, t.scalar_term)
    end
    return out
end

# Affine term
function eval_term(varval::Function, t::MOI.ScalarAffineTerm)
    return t.coefficient * varval(t.variable_index)
end
# Quadratic term
function eval_term(varval::Function, t::MOI.ScalarQuadraticTerm)
    tval =
        t.coefficient * varval(t.variable_index_1) * varval(t.variable_index_2)
    return t.variable_index_1 == t.variable_index_2 ? tval / 2 : tval
end

"""
    map_indices(index_map::Function, x)

Substitute any [`MOI.VariableIndex`](@ref) (resp. [`MOI.ConstraintIndex`](@ref))
in `x` by the [`MOI.VariableIndex`](@ref) (resp. [`MOI.ConstraintIndex`](@ref))
of the same type given by `index_map(x)`.

This function is used by implementations of [`MOI.copy_to`](@ref) on constraint
functions, attribute values and submittable values hence it needs to be
implemented for custom types that are meant to be used as attribute or
submittable value.
"""
function map_indices end

"""
    map_indices(variable_map::AbstractDict{T, T}, x) where {T <: MOI.Index}

Shortcut for `map_indices(vi -> variable_map[vi], x)`.
"""
function map_indices(variable_map::AbstractDict{T,T}, x) where {T<:MOI.Index}
    return map_indices(vi -> variable_map[vi], x)
end

const ObjectWithoutIndex = Union{
    Nothing,
    DataType,
    Number,
    Enum,
    AbstractString,
    MOI.AnyAttribute,
    MOI.AbstractSet,
    Function,
    MOI.ModelLike,
    Symbol,
}
const ObjectOrTupleWithoutIndex =
    Union{ObjectWithoutIndex,Tuple{Vararg{ObjectWithoutIndex}}}
const ObjectOrTupleOrArrayWithoutIndex = Union{
    ObjectOrTupleWithoutIndex,
    AbstractArray{<:ObjectOrTupleWithoutIndex},
    AbstractArray{<:AbstractArray{<:ObjectOrTupleWithoutIndex}},
}

map_indices(::F, x::ObjectOrTupleOrArrayWithoutIndex) where {F<:Function} = x

function map_indices(index_map::F, vi::MOI.VariableIndex) where {F<:Function}
    return index_map(vi)
end

function map_indices(index_map::F, ci::MOI.ConstraintIndex) where {F<:Function}
    return index_map(ci)
end

function map_indices(
    index_map::F,
    array::AbstractArray{<:MOI.Index},
) where {F<:Function}
    return map(index_map, array)
end

map_indices(::F, block::MOI.NLPBlockData) where {F<:Function} = block

# Terms
function map_indices(index_map::F, t::MOI.ScalarAffineTerm) where {F<:Function}
    return MOI.ScalarAffineTerm(t.coefficient, index_map(t.variable_index))
end

function map_indices(index_map::F, t::MOI.VectorAffineTerm) where {F<:Function}
    return MOI.VectorAffineTerm(
        t.output_index,
        map_indices(index_map, t.scalar_term),
    )
end

function map_indices(
    index_map::F,
    t::MOI.ScalarQuadraticTerm,
) where {F<:Function}
    inds = index_map.((t.variable_index_1, t.variable_index_2))
    return MOI.ScalarQuadraticTerm(t.coefficient, inds...)
end

function map_indices(
    index_map::F,
    t::MOI.VectorQuadraticTerm,
) where {F<:Function}
    return MOI.VectorQuadraticTerm(
        t.output_index,
        map_indices(index_map, t.scalar_term),
    )
end

# Functions

function map_indices(index_map::F, f::MOI.SingleVariable) where {F<:Function}
    return MOI.SingleVariable(index_map(f.variable))
end

function map_indices(index_map::F, f::MOI.VectorOfVariables) where {F<:Function}
    return MOI.VectorOfVariables(index_map.(f.variables))
end
<<<<<<< HEAD
function map_indices(index_map::Function, f::F) where {F <: VAF}
    return F(map_indices.(index_map, f.terms), MOI.constant(f))
end

function map_indices(index_map::Function, f::F) where {F <: MOI.GenericScalarAffineFunction}
    return F(map_indices.(index_map, MOI.scalar_terms(f)), MOI.constant(f))
end

function map_indices(index_map::Function, f::Union{SQF,VQF})
=======

function map_indices(index_map::F, f::Union{SAF,VAF}) where {F<:Function}
    return typeof(f)(map_indices.(index_map, f.terms), MOI.constant(f))
end

function map_indices(index_map::F, f::Union{SQF,VQF}) where {F<:Function}
>>>>>>> e0f8b056
    lin = map_indices.(index_map, f.affine_terms)
    quad = map_indices.(index_map, f.quadratic_terms)
    return typeof(f)(lin, quad, MOI.constant(f))
end

# Function changes

function map_indices(
    index_map::F,
    change::Union{MOI.ScalarConstantChange,MOI.VectorConstantChange},
) where {F<:Function}
    return change
end

function map_indices(
    index_map::F,
    change::MOI.ScalarCoefficientChange,
) where {F<:Function}
    return MOI.ScalarCoefficientChange(
        index_map(change.variable),
        change.new_coefficient,
    )
end

function map_indices(
    index_map::F,
    change::MOI.MultirowChange,
) where {F<:Function}
    return MOI.MultirowChange(
        index_map(change.variable),
        change.new_coefficients,
    )
end

# For performance reason, we assume that the type of the function does not
# change in `substitute_variables`.
"""
    substitute_variables(variable_map::Function, x)

Substitute any [`MOI.VariableIndex`](@ref) in `x` by `variable_map(x)`. The
`variable_map` function returns either [`MOI.SingleVariable`](@ref) or
[`MOI.ScalarAffineFunction`](@ref), see [`eval_variables`](@ref) for a similar
function where `variable_map` returns a number.

This function is used by bridge optimizers on constraint functions, attribute
values and submittable values when at least one variable bridge is used hence it
needs to be implemented for custom types that are meant to be used as attribute
or submittable value.

WARNING: Don't use `substitude_variables(::Function, ...)` because Julia will
not specialize on this. Use instead
`substitude_variables(::F, ...) where {F<:Function}`.
"""
function substitute_variables end

function substitute_variables(
    ::F,
    x::ObjectOrTupleOrArrayWithoutIndex,
) where {F<:Function}
    return x
end

function substitute_variables(::F, block::MOI.NLPBlockData) where {F<:Function}
    return block
end

# Used when submitting `HeuristicSolution`.
function substitute_variables(
    variable_map::F,
    vis::Vector{MOI.VariableIndex},
) where {F<:Function}
    return substitute_variables.(variable_map, vis)
end

function substitute_variables(
    variable_map::F,
    vi::MOI.VariableIndex,
) where {F<:Function}
    func = variable_map(vi)
    if func != MOI.SingleVariable(vi)
        error("Cannot substitute `$vi` as it is bridged into `$func`.")
    end
    return vi
end

function substitute_variables(
    variable_map::F,
    term::MOI.ScalarQuadraticTerm{T},
) where {T,F<:Function}
    # We could have `T = Complex{Float64}` and `variable_map(term.variable_index)`
    # be a `MOI.ScalarAffineFunction{Float64}` with the Hermitian to PSD bridge.
    # We convert to `MOI.ScalarAffineFunction{T}` to avoid any issue.
    f1::MOI.ScalarAffineFunction{T} = variable_map(term.variable_index_1)
    f2::MOI.ScalarAffineFunction{T} = variable_map(term.variable_index_2)
    f12 = operate(*, T, f1, f2)::MOI.ScalarQuadraticFunction{T}
    coef = term.coefficient
    # The quadratic terms are evaluated as x'Qx/2 so a diagonal term should
    # be divided by 2 while an off-diagonal term appears twice in the matrix
    # and is divided by 2 so it stays the same.
    if term.variable_index_1 == term.variable_index_2
        coef /= 2
    end
    return operate!(*, T, f12, coef)
end

function substitute_variables(
    variable_map::F,
    term::MOI.ScalarAffineTerm{T},
) where {T,F<:Function}
    # See comment for `term::MOI.ScalarQuadraticTerm` for the conversion.
    func::MOI.ScalarAffineFunction{T} = variable_map(term.variable_index)
    return operate(*, T, term.coefficient, func)::MOI.ScalarAffineFunction{T}
end

function substitute_variables(
<<<<<<< HEAD
    variable_map::Function,
    func::FT,
) where {T, FT <: MOI.GenericScalarAffineFunction{T}}
    g = FT(MOI.ScalarAffineTerm{T}[], MOI.constant(func))
    for term in MOI.scalar_terms(func)
=======
    variable_map::F,
    func::MOI.ScalarAffineFunction{T},
) where {T,F<:Function}
    g = MOI.ScalarAffineFunction(MOI.ScalarAffineTerm{T}[], MOI.constant(func))
    for term in func.terms
>>>>>>> e0f8b056
        operate!(
            +,
            T,
            g,
            substitute_variables(variable_map, term),
        )::typeof(func)
    end
    return g
end

function substitute_variables(
    variable_map::F,
    func::MOI.VectorAffineFunction{T},
) where {T,F<:Function}
    g = MOI.VectorAffineFunction(
        MOI.VectorAffineTerm{T}[],
        copy(MOI.constant(func)),
    )
    for term in func.terms
        sub = substitute_variables(variable_map, term.scalar_term)
        operate_output_index!(+, T, term.output_index, g, sub)::typeof(func)
    end
    return g
end

function substitute_variables(
    variable_map::F,
    func::MOI.ScalarQuadraticFunction{T},
) where {T,F<:Function}
    g = MOI.ScalarQuadraticFunction(
        MOI.ScalarAffineTerm{T}[],
        MOI.ScalarQuadraticTerm{T}[],
        MOI.constant(func),
    )
    for term in func.affine_terms
        operate!(
            +,
            T,
            g,
            substitute_variables(variable_map, term),
        )::typeof(func)
    end
    for term in func.quadratic_terms
        operate!(
            +,
            T,
            g,
            substitute_variables(variable_map, term),
        )::typeof(func)
    end
    return g
end

function substitute_variables(
    variable_map::F,
    func::MOI.VectorQuadraticFunction{T},
) where {T,F<:Function}
    g = MOI.VectorQuadraticFunction(
        MOI.VectorAffineTerm{T}[],
        MOI.VectorQuadraticTerm{T}[],
        copy(MOI.constant(func)),
    )
    for term in func.affine_terms
        sub = substitute_variables(variable_map, term.scalar_term)
        operate_output_index!(+, T, term.output_index, g, sub)::typeof(func)
    end
    for term in func.quadratic_terms
        sub = substitute_variables(variable_map, term.scalar_term)
        operate_output_index!(+, T, term.output_index, g, sub)::typeof(func)
    end
    return g
end

# Vector of constants
constant_vector(f::Union{SAF,SQF}) = [f.constant]
constant_vector(f::Union{VAF,VQF}) = f.constants

# Implements iterator interface
"""
    scalar_type(F::Type{<:MOI.AbstractVectorFunction})

Type of functions obtained by indexing objects obtained by calling `eachscalar`
on functions of type `F`.
"""
function scalar_type end
scalar_type(::Type{MOI.VectorOfVariables}) = MOI.SingleVariable
function scalar_type(::Type{MOI.VectorAffineFunction{T}}) where {T}
    return MOI.ScalarAffineFunction{T}
end
function scalar_type(::Type{MOI.VectorQuadraticFunction{T}}) where {T}
    return MOI.ScalarQuadraticFunction{T}
end

"""
    ScalarFunctionIterator{F<:MOI.AbstractVectorFunction}

A type that allows iterating over the scalar-functions that comprise an
`AbstractVectorFunction`.
"""
struct ScalarFunctionIterator{F<:MOI.AbstractVectorFunction, C}
    f::F
    # Cache that can be used to store a precomputed datastructure that allows
    # an efficient implementation of `getindex`.
    cache::C
end
function ScalarFunctionIterator(func::MOI.AbstractVectorFunction)
    return ScalarFunctionIterator(
        func,
        scalar_iterator_cache(func),
    )
end

scalar_iterator_cache(func::MOI.AbstractVectorFunction) = nothing

function output_index_iterator(terms::AbstractVector, output_dimension)
    start = zeros(Int, output_dimension)
    next = Vector{Int}(undef, length(terms))
    last = zeros(Int, output_dimension)
    for i in eachindex(terms)
        j = terms[i].output_index
        if iszero(last[j])
            start[j] = i
        else
            next[last[j]] = i
        end
        last[j] = i
    end
    for j in eachindex(last)
        if !iszero(last[j])
            next[last[j]] = 0
        end
    end
    return ChainedIterator(start, next)
end
struct ChainedIterator
    start::Vector{Int}
    next::Vector{Int}
end
struct ChainedIteratorAtIndex
    start::Int
    next::Vector{Int}
end
function ChainedIteratorAtIndex(it::ChainedIterator, index::Int)
    return ChainedIteratorAtIndex(it.start[index], it.next)
end
#TODO We could also precompute the length for each `output_index`,
# check that it's a win.
Base.IteratorSize(::ChainedIteratorAtIndex) = Base.SizeUnknown()
function Base.iterate(it::ChainedIteratorAtIndex, i = it.start)
    if iszero(i)
        return nothing
    else
        return i, it.next[i]
    end
end

function ScalarFunctionIterator(f::MOI.VectorAffineFunction)
    return ScalarFunctionIterator(f, output_index_iterator(f.terms, MOI.output_dimension(f)))
end

function ScalarFunctionIterator(f::MOI.VectorQuadraticFunction)
    return ScalarFunctionIterator(
        f,
        (output_index_iterator(f.affine_terms, MOI.output_dimension(f)),
         output_index_iterator(f.quadratic_terms, MOI.output_dimension(f))),
    )
end

eachscalar(f::MOI.AbstractVectorFunction) = ScalarFunctionIterator(f)
eachscalar(f::AbstractVector) = f

function Base.iterate(it::ScalarFunctionIterator, state = 1)
    if state > length(it)
        return nothing
    else
        return (it[state], state + 1)
    end
end

function Base.length(it::ScalarFunctionIterator{<:MOI.AbstractVectorFunction})
    return MOI.output_dimension(it.f)
end
Base.eltype(it::ScalarFunctionIterator{VVF}) = SVF
Base.eltype(it::ScalarFunctionIterator{VAF{T}}) where {T} = SAF{T}
Base.eltype(it::ScalarFunctionIterator{VQF{T}}) where {T} = SQF{T}
Base.lastindex(it::ScalarFunctionIterator) = length(it)

# Define getindex for Vector functions

# VectorOfVariables

function Base.getindex(
    it::ScalarFunctionIterator{MOI.VectorOfVariables},
    output_index::Integer,
)
    return MOI.SingleVariable(it.f.variables[output_index])
end

function Base.getindex(
    it::ScalarFunctionIterator{MOI.VectorOfVariables},
    output_indices::AbstractVector{<:Integer},
)
    return MOI.VectorOfVariables(it.f.variables[output_indices])
end

# VectorAffineFunction

function Base.getindex(
    it::ScalarFunctionIterator{MOI.VectorAffineFunction{T}},
    output_index::Integer,
) where {T}
    return MOI.ScalarAffineFunction{T}(
        MOI.ScalarAffineTerm{T}[
            it.f.terms[i].scalar_term
            for i in ChainedIteratorAtIndex(it.cache, output_index)
        ],
        it.f.constants[output_index],
    )
end

function Base.getindex(
    it::ScalarFunctionIterator{MOI.VectorAffineFunction{T}},
    output_indices::AbstractVector{<:Integer},
) where {T}
    terms = MOI.VectorAffineTerm{T}[]
    for (i, output_index) in enumerate(output_indices)
        for j in ChainedIteratorAtIndex(it.cache, output_index)
            push!(terms, MOI.VectorAffineTerm(i, it.f.terms[j].scalar_term))
        end
    end
    return MOI.VectorAffineFunction(terms, it.f.constants[output_indices])
end

# VectorQuadraticFunction

function Base.getindex(
    it::ScalarFunctionIterator{MOI.VectorQuadraticFunction{T}},
    output_index::Integer,
) where {T}
    return MOI.ScalarQuadraticFunction(
        MOI.ScalarAffineTerm{T}[
            it.f.affine_terms[i].scalar_term for i in ChainedIteratorAtIndex(it.cache[1], output_index)
        ],
        MOI.ScalarQuadraticTerm{T}[
            it.f.quadratic_terms[i].scalar_term for i in ChainedIteratorAtIndex(it.cache[2], output_index)
        ],
        it.f.constants[output_index],
    )
end

function Base.getindex(
    it::ScalarFunctionIterator{MOI.VectorQuadraticFunction{T}},
    output_indices::AbstractVector{<:Integer},
) where {T}
    vat = MOI.VectorAffineTerm{T}[]
    vqt = MOI.VectorQuadraticTerm{T}[]
    for (i, output_index) in enumerate(output_indices)
        for j in ChainedIteratorAtIndex(it.cache[1], output_index)
            push!(
                vat,
                MOI.VectorAffineTerm(i, it.f.affine_terms[j].scalar_term),
            )
        end
        for j in ChainedIteratorAtIndex(it.cache[2], output_index)
            push!(
                vqt,
                MOI.VectorQuadraticTerm(i, it.f.quadratic_terms[j].scalar_term),
            )
        end
    end
    return MOI.VectorQuadraticFunction(vat, vqt, it.f.constants[output_indices])
end

function zero_with_output_dimension(::Type{Vector{T}}, n::Integer) where {T}
    return zeros(T, n)
end
function zero_with_output_dimension(
    ::Type{MOI.VectorAffineFunction{T}},
    n::Integer,
) where {T}
    return MOI.VectorAffineFunction{T}(MOI.VectorAffineTerm{T}[], zeros(T, n))
end
function zero_with_output_dimension(
    ::Type{MOI.VectorQuadraticFunction{T}},
    n::Integer,
) where {T}
    return MOI.VectorQuadraticFunction{T}(
        MOI.VectorAffineTerm{T}[],
        MOI.VectorQuadraticTerm{T}[],
        zeros(T, n),
    )
end

"""
    unsafe_add(t1::MOI.ScalarAffineTerm, t2::MOI.ScalarAffineTerm)

Sums the coefficients of `t1` and `t2` and returns an output `MOI.ScalarAffineTerm`. It is unsafe because it uses the `variable_index` of `t1` as the `variable_index` of the output without checking that it is equal to that of `t2`.
"""
function unsafe_add(t1::MOI.ScalarAffineTerm, t2::MOI.ScalarAffineTerm)
    return MOI.ScalarAffineTerm(
        t1.coefficient + t2.coefficient,
        t1.variable_index,
    )
end

"""
    unsafe_add(t1::MOI.ScalarQuadraticTerm, t2::MOI.ScalarQuadraticTerm)

Sums the coefficients of `t1` and `t2` and returns an output
`MOI.ScalarQuadraticTerm`. It is unsafe because it uses the `variable_index`'s
of `t1` as the `variable_index`'s of the output without checking that they are
the same (up to permutation) to those of `t2`.
"""
function unsafe_add(t1::MOI.ScalarQuadraticTerm, t2::MOI.ScalarQuadraticTerm)
    return MOI.ScalarQuadraticTerm(
        t1.coefficient + t2.coefficient,
        t1.variable_index_1,
        t1.variable_index_2,
    )
end

"""
    unsafe_add(t1::MOI.VectorAffineTerm, t2::MOI.VectorAffineTerm)

Sums the coefficients of `t1` and `t2` and returns an output `MOI.VectorAffineTerm`. It is unsafe because it uses the `output_index` and `variable_index` of `t1` as the `output_index` and `variable_index` of the output term without checking that they are equal to those of `t2`.
"""
function unsafe_add(
    t1::VT,
    t2::VT,
) where {VT<:Union{MOI.VectorAffineTerm,MOI.VectorQuadraticTerm}}
    scalar_term = unsafe_add(t1.scalar_term, t2.scalar_term)
    return VT(t1.output_index, scalar_term)
end

is_canonical(::Union{MOI.SingleVariable,MOI.VectorOfVariables}) = true

"""
    is_canonical(f::Union{ScalarAffineFunction, VectorAffineFunction})

Returns a Bool indicating whether the function is in canonical form.
See [`canonical`](@ref).
"""
function is_canonical(f::Union{SAF,VAF})
    return is_strictly_sorted(
        f.terms,
        MOI.term_indices,
        t -> !iszero(MOI.coefficient(t)),
    )
end

"""
    is_canonical(f::Union{ScalarQuadraticFunction, VectorQuadraticFunction})

Returns a Bool indicating whether the function is in canonical form.
See [`canonical`](@ref).
"""
function is_canonical(f::Union{SQF,VQF})
    v = is_strictly_sorted(
        f.affine_terms,
        MOI.term_indices,
        t -> !iszero(MOI.coefficient(t)),
    )
    return v &= is_strictly_sorted(
        f.quadratic_terms,
        MOI.term_indices,
        t -> !iszero(MOI.coefficient(t)),
    )
end

"""
    is_strictly_sorted(x::AbstractVector, by, filter)

Returns `true` if `by(x[i]) < by(x[i + 1])` and `filter(x[i]) == true` for
all indices i.
"""
function is_strictly_sorted(x::AbstractVector, by, filter)
    if isempty(x)
        return true
    end
    if !filter(first(x))
        return false
    end
    for i in eachindex(x)[2:end]
        if by(x[i]) <= by(x[i-1])
            return false
        end
        if !filter(x[i])
            return false
        end
    end
    return true
end

"""
    canonical(f::Union{ScalarAffineFunction, VectorAffineFunction,
                       ScalarQuadraticFunction, VectorQuadraticFunction})

Returns the function in a canonical form, i.e.
* A term appear only once.
* The coefficients are nonzero.
* The terms appear in increasing order of variable where there the order of the variables is the order of their value.
* For a `AbstractVectorFunction`, the terms are sorted in ascending order of output index.

The output of `canonical` can be assumed to be a copy of `f`, even for `VectorOfVariables`.

### Examples
If `x` (resp. `y`, `z`) is `VariableIndex(1)` (resp. 2, 3).
The canonical representation of `ScalarAffineFunction([y, x, z, x, z], [2, 1, 3, -2, -3], 5)` is `ScalarAffineFunction([x, y], [-1, 2], 5)`.

"""
canonical(f::MOI.AbstractFunction) = canonicalize!(copy(f))

canonicalize!(f::Union{MOI.VectorOfVariables,MOI.SingleVariable}) = f

"""
    canonicalize!(f::Union{ScalarAffineFunction, VectorAffineFunction})

Convert a function to canonical form in-place, without allocating a copy to hold
the result. See [`canonical`](@ref).
"""
function canonicalize!(f::Union{MOI.ScalarAffineFunction,VAF})
    sort_and_compress!(
        f.terms,
        MOI.term_indices,
        t -> !iszero(MOI.coefficient(t)),
        unsafe_add,
    )
    return f
end

function canonicalize!(f::MOI.ZippedAffineFunction)
    delete_indices = BitSet()
    for i in 1:length(f.terms.variable_indices)-1
        if iszero(f.terms.coefficients[i])
            push!(delete_indices, i)
            continue
        end
        for j in i+1:length(f.terms.variable_indices)
            if j in delete_indices
                continue
            end
            if f.terms.variable_indices[i] == f.terms.variable_indices[j]
                f.terms.coefficients[i] += f.terms.coefficients[j]
                f.terms.coefficients[j] = 0
                push!(delete_indices, j)
            end
        end
    end
    deleteat!(f.terms.coefficients, delete_indices)
    deleteat!(f.terms.variable_indices, delete_indices)
    return f
end

"""
    canonicalize!(f::Union{ScalarQuadraticFunction, VectorQuadraticFunction})

Convert a function to canonical form in-place, without allocating a copy to hold
the result. See [`canonical`](@ref).
"""
function canonicalize!(f::Union{SQF,VQF})
    sort_and_compress!(
        f.affine_terms,
        MOI.term_indices,
        t -> !iszero(MOI.coefficient(t)),
        unsafe_add,
    )
    sort_and_compress!(
        f.quadratic_terms,
        MOI.term_indices,
        t -> !iszero(MOI.coefficient(t)),
        unsafe_add,
    )
    return f
end

"""
    sort_and_compress!(x::AbstractVector, by::Function, keep::Function, combine::Function)

Sort the vector `x` in-place using `by` as the function from elements to comparable keys, then
combine all entries for which `by(x[i]) == by(x[j])` using the function `x[i] = combine(x[i], x[j])`,
and remove any entries for which `keep(x[i]) == false`. This may result in `x` being resized to
a shorter length.
"""
function sort_and_compress!(x::AbstractVector, by, keep, combine)
    if length(x) > 0
        sort!(
            x,
            QuickSort,
            Base.Order.ord(isless, by, false, Base.Sort.Forward),
        )
        i1 = firstindex(x)
        for i2 in eachindex(x)[2:end]
            if by(x[i1]) == by(x[i2])
                x[i1] = combine(x[i1], x[i2])
            else
                if !keep(x[i1])
                    x[i1] = x[i2]
                else
                    x[i1+1] = x[i2]
                    i1 += 1
                end
            end
        end
        if !keep(x[i1])
            i1 -= 1
        end
        resize!(x, i1)
    end
    return x
end

function test_variablenames_equal(model, variablenames)
    seen_name = Dict(name => false for name in variablenames)
    for index in MOI.get(model, MOI.ListOfVariableIndices())
        vname = MOI.get(model, MOI.VariableName(), index)
        if !haskey(seen_name, vname)
            error("Variable with name $vname present in model but not expected list of variable names.")
        end
        if seen_name[vname]
            error("Variable with name $vname present twice in model (shouldn't happen!)")
        end
        seen_name[vname] = true
    end
    for (vname, seen) in seen_name
        if !seen
            error("Did not find variable with name $vname in instance.")
        end
    end
end
function test_constraintnames_equal(model, constraintnames)
    seen_name = Dict(name => false for name in constraintnames)
    for (F, S) in MOI.get(model, MOI.ListOfConstraints())
        for index in MOI.get(model, MOI.ListOfConstraintIndices{F,S}())
            cname = MOI.get(model, MOI.ConstraintName(), index)
            if !haskey(seen_name, cname)
                error("Constraint with name $cname present in model but not expected list of constraint names.")
            end
            if seen_name[cname]
                error("Constraint with name $cname present twice in model (shouldn't happen!)")
            end
            seen_name[cname] = true
        end
    end
    for (cname, seen) in seen_name
        if !seen
            error("Did not find constraint with name $cname in instance.")
        end
    end
end

"""
    all_coefficients(p::Function, f::MOI.AbstractFunction)

Determine whether predicate `p` returns `true` for all coefficients of `f`,
returning `false` as soon as the first coefficient of `f` for which `p`
returns `false` is encountered (short-circuiting). Similar to `all`.
"""
function all_coefficients end

function all_coefficients(p::Function, f::MOI.ScalarAffineFunction)
    return p(f.constant) && all(t -> p(MOI.coefficient(t)), f.terms)
end

function all_coefficients(p::Function, f::MOI.ScalarQuadraticFunction)
    return p(f.constant) &&
           all(t -> p(MOI.coefficient(t)), f.affine_terms) &&
           all(t -> p(MOI.coefficient(t)), f.quadratic_terms)
end

"""
    isapprox_zero(f::MOI.AbstractFunction, tol)

Return a `Bool` indicating whether the function `f` is approximately zero using
`tol` as a tolerance.

## Important note

This function assumes that `f` does not contain any duplicate terms, you might
want to first call [`canonical`](@ref) if that is not guaranteed.
For instance, given
```julia
f = MOI.ScalarAffineFunction(MOI.ScalarAffineTerm.([1, -1], [x, x]), 0)`.
```
then `isapprox_zero(f)` is `false` but `isapprox_zero(MOIU.canonical(f))` is
`true`.
"""
function isapprox_zero end

isapprox_zero(α::AbstractFloat, tol) = -tol <= α <= tol
isapprox_zero(α::Union{Integer,Rational}, tol) = iszero(α)
function isapprox_zero(f::MOI.AbstractFunction, tol)
    return all_coefficients(α -> isapprox_zero(α, tol), f)
end

_is_constant(f::MOI.GenericScalarAffineFunction) = isempty(f.terms)

function _is_constant(f::MOI.ScalarQuadraticFunction)
    return isempty(f.affine_terms) && isempty(f.quadratic_terms)
end

Base.iszero(::MOI.SingleVariable) = false
function Base.iszero(
    f::Union{MOI.GenericScalarAffineFunction,MOI.ScalarQuadraticFunction},
)
    return iszero(MOI.constant(f)) && _is_constant(canonical(f))
end

Base.isone(::MOI.SingleVariable) = false
function Base.isone(
    f::Union{MOI.GenericScalarAffineFunction,MOI.ScalarQuadraticFunction},
)
    return isone(MOI.constant(f)) && _is_constant(canonical(f))
end

"""
    test_models_equal(model1::ModelLike, model2::ModelLike, variablenames::Vector{String}, constraintnames::Vector{String})

Test that `model1` and `model2` are identical using `variablenames` as as keys for the variable names and `constraintnames` as keys for the constraint names. Uses `Base.Test` macros.
"""
function test_models_equal(
    model1::MOI.ModelLike,
    model2::MOI.ModelLike,
    variablenames::Vector{String},
    constraintnames::Vector{String},
)
    # TODO: give test-friendly feedback instead of errors?
    test_variablenames_equal(model1, variablenames)
    test_variablenames_equal(model2, variablenames)
    test_constraintnames_equal(model1, constraintnames)
    test_constraintnames_equal(model2, constraintnames)

    variablemap_2to1 = Dict{VI,VI}()
    for vname in variablenames
        index1 = MOI.get(model1, VI, vname)
        index2 = MOI.get(model2, VI, vname)
        variablemap_2to1[index2] = index1
    end

    for cname in constraintnames
        index1 = MOI.get(model1, CI, cname)
        index2 = MOI.get(model2, CI, cname)
        f1 = MOI.get(model1, MOI.ConstraintFunction(), index1)
        f2 = MOI.get(model2, MOI.ConstraintFunction(), index2)
        s1 = MOI.get(model1, MOI.ConstraintSet(), index1)
        s2 = MOI.get(model2, MOI.ConstraintSet(), index2)
        @test isapprox(f1, map_indices(variablemap_2to1, f2))
        @test s1 == s2
    end
    attrs1 = MOI.get(model1, MOI.ListOfModelAttributesSet())
    attrs2 = MOI.get(model2, MOI.ListOfModelAttributesSet())
    attr_list = attrs1 ∪ attrs2
    for attr in attr_list
        value1 = MOI.get(model1, attr)
        value2 = MOI.get(model2, attr)
        if value1 isa MOI.AbstractFunction
            @test value2 isa MOI.AbstractFunction
            @test isapprox(value1, map_indices(variablemap_2to1, value2))
        else
            @test !(value2 isa MOI.AbstractFunction)
            @test value1 == value2
        end
    end
end

_keep_all(keep::Function, v::MOI.VariableIndex) = keep(v)

function _keep_all(keep::Function, t::MOI.ScalarAffineTerm)
    return keep(t.variable_index)
end

function _keep_all(keep::Function, t::MOI.ScalarQuadraticTerm)
    return keep(t.variable_index_1) && keep(t.variable_index_2)
end

function _keep_all(
    keep::Function,
    t::Union{MOI.VectorAffineTerm,MOI.VectorQuadraticTerm},
)
    return _keep_all(keep, t.scalar_term)
end

# Removes terms or variables in `vis_or_terms` that contains the variable of index `vi`
function _filter_variables(
    keep::Function,
    variables_or_terms::Vector,
)
    return filter(el -> _keep_all(keep, el), variables_or_terms)
end

"""
    filter_variables(keep::Function, f::AbstractFunction)

Return a new function `f` with the variable `vi` such that `!keep(vi)` removed.

WARNING: Don't define `filter_variables(::Function, ...)` because Julia will
not specialize on this. Define instead
`filter_variables(::F, ...) where {F<:Function}`.
"""
function filter_variables end

function filter_variables(keep::Function, f::MOI.SingleVariable)
    if !keep(f.variable)
        error(
            "Cannot remove variable from a `SingleVariable` function of the",
            " same variable.",
        )
    end
    return f
end

function filter_variables(keep::Function, f::MOI.VectorOfVariables)
    return MOI.VectorOfVariables(_filter_variables(keep, f.variables))
end

function filter_variables(
    keep::Function,
    f::Union{MOI.ScalarAffineFunction,MOI.VectorAffineFunction},
)
    return typeof(f)(_filter_variables(keep, f.terms), MOI.constant(f))
end

function filter_variables(
    keep::Function,
    f::Union{MOI.ScalarQuadraticFunction,MOI.VectorQuadraticFunction},
)
    return typeof(f)(
        _filter_variables(keep, f.affine_terms),
        _filter_variables(keep, f.quadratic_terms),
        MOI.constant(f),
    )
end

"""
    remove_variable(f::AbstractFunction, vi::VariableIndex)

Return a new function `f` with the variable vi removed.
"""
function remove_variable(f::MOI.AbstractFunction, vi::MOI.VariableIndex)
    return filter_variables(v -> v != vi, f)
end
function remove_variable(
    f::MOI.AbstractFunction,
    vis::Vector{MOI.VariableIndex},
)
    # Create a `Set` to test membership in `vis` in O(1).
    set = Set(vis)
    return filter_variables(vi -> !(vi in set), f)
end

"""
    modify_function(f::AbstractFunction, change::AbstractFunctionModification)

Return a new function `f` modified according to `change`.
"""
function modify_function(f::F, change::MOI.ScalarConstantChange) where {F <: MOI.GenericScalarAffineFunction}
    return F(MOI.scalar_terms(f), change.new_constant)
end
function modify_function(f::VAF, change::MOI.VectorConstantChange)
    return VAF(f.terms, change.new_constant)
end
function modify_function(f::SQF, change::MOI.ScalarConstantChange)
    return SQF(f.affine_terms, f.quadratic_terms, change.new_constant)
end
function modify_function(f::VQF, change::MOI.VectorConstantChange)
    return VQF(f.affine_terms, f.quadratic_terms, change.new_constant)
end

function _modifycoefficient(
    terms::Vector{MOI.ScalarAffineTerm{T}},
    variable::MOI.VariableIndex,
    new_coefficient::T,
) where {T}
    terms = copy(terms)
    i = something(findfirst(t -> t.variable_index == variable, terms), 0)
    if iszero(i)  # The variable was not already in the function
        if !iszero(new_coefficient)
            push!(terms, MOI.ScalarAffineTerm(new_coefficient, variable))
        end
    else  # The variable was already in the function
        if iszero(new_coefficient)
            deleteat!(terms, i)
        else
            terms[i] = MOI.ScalarAffineTerm(new_coefficient, variable)
        end
        # To account for duplicates, we need to delete any other instances of
        # `variable` in `terms`.
        for j = length(terms):-1:(i + 1)
            if terms[j].variable_index == variable
                deleteat!(terms, j)
            end
        end
    end
    return terms
end

function modify_function(
    f::F,
    change::MOI.ScalarCoefficientChange{T},
) where {T, F <: MOI.GenericScalarAffineFunction{T}}
    terms = _modifycoefficient(MOI.scalar_terms(f), change.variable, change.new_coefficient)
    return F(terms, MOI.constant(f))
end

function modify_function(
    f::MOI.ScalarQuadraticFunction{T},
    change::MOI.ScalarCoefficientChange{T},
) where {T}
    terms = _modifycoefficient(
        f.affine_terms,
        change.variable,
        change.new_coefficient,
    )
    return MOI.ScalarQuadraticFunction(terms, f.quadratic_terms, f.constant)
end

function _modifycoefficients(
    terms::Vector{MOI.VectorAffineTerm{T}},
    variable::MOI.VariableIndex,
    new_coefficients::Vector{Tuple{Int64,T}},
) where {T}
    terms = copy(terms)
    coef_dict = Dict(k => v for (k, v) in new_coefficients)
    elements_to_delete = Int[]
    for (i, term) in enumerate(terms)
        if term.scalar_term.variable_index != variable
            continue
        end
        new_coef = Base.get(coef_dict, term.output_index, nothing)
        if new_coef === nothing
            continue
        elseif iszero(new_coef)
            push!(elements_to_delete, i)
        else
            terms[i] = MOI.VectorAffineTerm(
                term.output_index,
                MOI.ScalarAffineTerm(new_coef, variable),
            )
            # Set the coefficient to 0.0 so we don't add duplicates.
            coef_dict[term.output_index] = zero(T)
        end
    end
    deleteat!(terms, elements_to_delete)
    # Add elements that were not previously in `terms`.
    for (k, v) in coef_dict
        if iszero(v)
            continue
        end
        push!(terms, MOI.VectorAffineTerm(k, MOI.ScalarAffineTerm(v, variable)))
    end
    return terms
end

function modify_function(
    f::MOI.VectorAffineFunction{T},
    change::MOI.MultirowChange{T},
) where {T}
    terms = _modifycoefficients(
        f.terms,
        change.variable,
        change.new_coefficients,
    )
    return MOI.VectorAffineFunction(terms, f.constants)
end

function modify_function(
    f::MOI.VectorQuadraticFunction{T},
    change::MOI.MultirowChange{T},
) where {T}
    terms = _modifycoefficients(
        f.affine_terms,
        change.variable,
        change.new_coefficients,
    )
    return MOI.VectorQuadraticFunction(terms, f.quadratic_terms, f.constants)
end

# Arithmetic

"""
    operate(op::Function, ::Type{T},
            args::Union{T, MOI.AbstractFunction}...)::MOI.AbstractFunction where T

Returns an `MOI.AbstractFunction` representing the function resulting from the
operation `op(args...)` on functions of coefficient type `T`. No argument can be
modified.
"""
function operate end

# Without `<:Number`, Julia v1.1.1 fails at precompilation with a StackOverflowError.
function operate(
    op::Function,
    ::Type{T},
    α::Union{T,AbstractVector{T}}...,
) where {T<:Number}
    return op(α...)
end

"""
    operate!(op::Function, ::Type{T},
             args::Union{T, MOI.AbstractFunction}...)::MOI.AbstractFunction where T

Returns an `MOI.AbstractFunction` representing the function resulting from the
operation `op(args...)` on functions of coefficient type `T`. The first argument
can be modified. The return type is the same than the method
`operate(op, T, args...)` without `!`.
"""
function operate! end

function operate!(
    op::Function,
    ::Type{T},
    α::Union{T,AbstractVector{T}}...,
) where {T}
    return op(α...)
end

"""
    operate_output_index!(
        op::Function, ::Type{T}, output_index::Integer,
        func::MOI.AbstractVectorFunction
        args::Union{T, MOI.AbstractScalarFunction}...)::MOI.AbstractFunction where T

Returns an `MOI.AbstractVectorFunction` where the function at `output_index`
is the result of the operation `op` applied to the function at `output_index`
of `func` and `args`. The functions at output index different to `output_index`
are the same as the functions at the same output index in `func`. The first
argument can be modified.
"""
function operate_output_index! end

function operate_output_index!(
    op::Function,
    ::Type{T},
    i::Integer,
    x::Vector{T},
    args...,
) where {T}
    return x[i] = operate!(op, T, x[i], args...)
end

"""
    promote_operation(op::Function, ::Type{T},
                      ArgsTypes::Type{<:Union{T, MOI.AbstractFunction}}...) where T

Returns the type of the `MOI.AbstractFunction` returned to the call
`operate(op, T, args...)` where the types of the arguments `args` are
`ArgsTypes`.
"""
function promote_operation end

# Helpers

function operate_term(
    ::typeof(+),
    term::Union{
        MOI.ScalarAffineTerm,
        MOI.ScalarQuadraticTerm,
        MOI.VectorAffineTerm,
        MOI.VectorQuadraticTerm,
    },
)
    return term
end
function operate_term(::typeof(-), term::MOI.ScalarAffineTerm)
    return MOI.ScalarAffineTerm(-term.coefficient, term.variable_index)
end
function operate_term(::typeof(-), term::MOI.ScalarQuadraticTerm)
    return MOI.ScalarQuadraticTerm(
        -term.coefficient,
        term.variable_index_1,
        term.variable_index_2,
    )
end
function operate_term(::typeof(-), term::MOI.VectorAffineTerm)
    return MOI.VectorAffineTerm(
        term.output_index,
        operate_term(-, term.scalar_term),
    )
end
function operate_term(::typeof(-), term::MOI.VectorQuadraticTerm)
    return MOI.VectorQuadraticTerm(
        term.output_index,
        operate_term(-, term.scalar_term),
    )
end

function operate_term(::typeof(*), α::T, t::MOI.ScalarAffineTerm{T}) where {T}
    return MOI.ScalarAffineTerm(α * t.coefficient, t.variable_index)
end
# `<:Number` is a workaround for https://github.com/jump-dev/MathOptInterface.jl/issues/980
function operate_term(
    ::typeof(*),
    t::MOI.ScalarAffineTerm{T},
    β::T,
) where {T<:Number}
    return MOI.ScalarAffineTerm(t.coefficient * β, t.variable_index)
end
function operate_term(
    ::typeof(*),
    α::T,
    t::MOI.ScalarAffineTerm{T},
    β::T,
) where {T}
    return MOI.ScalarAffineTerm(α * t.coefficient * β, t.variable_index)
end

function operate_term(
    ::typeof(*),
    α::T,
    t::MOI.ScalarQuadraticTerm{T},
) where {T}
    return MOI.ScalarQuadraticTerm(
        α * t.coefficient,
        t.variable_index_1,
        t.variable_index_2,
    )
end
function operate_term(
    ::typeof(*),
    t::MOI.ScalarQuadraticTerm{T},
    β::T,
) where {T}
    return MOI.ScalarQuadraticTerm(
        t.coefficient * β,
        t.variable_index_1,
        t.variable_index_2,
    )
end
function operate_term(
    ::typeof(*),
    α::T,
    t::MOI.ScalarQuadraticTerm{T},
    β::T,
) where {T}
    return MOI.ScalarQuadraticTerm(
        α * t.coefficient * β,
        t.variable_index_1,
        t.variable_index_2,
    )
end

function operate_term(
    ::typeof(*),
    t1::MOI.ScalarAffineTerm,
    t2::MOI.ScalarAffineTerm,
)
    coef = t1.coefficient * t2.coefficient
    if t1.variable_index == t2.variable_index
        coef *= 2
    end
    return MOI.ScalarQuadraticTerm(coef, t1.variable_index, t2.variable_index)
end

function operate_term(::typeof(*), α::T, t::MOI.VectorAffineTerm{T}) where {T}
    return MOI.VectorAffineTerm(
        t.output_index,
        operate_term(*, α, t.scalar_term),
    )
end
function operate_term(::typeof(*), t::MOI.VectorAffineTerm{T}, α::T) where {T}
    return MOI.VectorAffineTerm(
        t.output_index,
        operate_term(*, t.scalar_term, α),
    )
end
function operate_term(
    ::typeof(*),
    α::T,
    t::MOI.VectorQuadraticTerm{T},
) where {T}
    return MOI.VectorQuadraticTerm(
        t.output_index,
        operate_term(*, α, t.scalar_term),
    )
end
function operate_term(
    ::typeof(*),
    t::MOI.VectorQuadraticTerm{T},
    α::T,
) where {T}
    return MOI.VectorQuadraticTerm(
        t.output_index,
        operate_term(*, t.scalar_term, α),
    )
end
function operate_term(
    ::typeof(*),
    t1::MOI.VectorAffineTerm,
    t2::MOI.VectorAffineTerm,
)
    @assert t1.output_index == t2.output_index
    return MOI.VectorQuadraticTerm(
        t1.output_index,
        operate_term(*, t1.scalar_term, t2.scalar_term),
    )
end

function operate_term(::typeof(/), t::MOI.ScalarAffineTerm{T}, α::T) where {T}
    return MOI.ScalarAffineTerm(t.coefficient / α, t.variable_index)
end
function operate_term(
    ::typeof(/),
    t::MOI.ScalarQuadraticTerm{T},
    α::T,
) where {T}
    return MOI.ScalarQuadraticTerm(
        t.coefficient / α,
        t.variable_index_1,
        t.variable_index_2,
    )
end
function operate_term(::typeof(/), t::MOI.VectorAffineTerm{T}, α::T) where {T}
    return MOI.VectorAffineTerm(
        t.output_index,
        operate_term(/, t.scalar_term, α),
    )
end
function operate_term(
    ::typeof(/),
    t::MOI.VectorQuadraticTerm{T},
    α::T,
) where {T}
    return MOI.VectorQuadraticTerm(
        t.output_index,
        operate_term(/, t.scalar_term, α),
    )
end

# Avoid a copy in the case of +
function operate_terms(
    ::typeof(+),
    terms::Vector{
        <:Union{
            MOI.ScalarAffineTerm,
            MOI.ScalarQuadraticTerm,
            MOI.VectorAffineTerm,
            MOI.VectorQuadraticTerm,
        },
    },
)
    return terms
end
function operate_terms!(
    ::typeof(-),
    terms::Vector{<:Union{MOI.ScalarAffineTerm,MOI.ScalarQuadraticTerm}},
)
    return map!(term -> operate_term(-, term), terms, terms)
end
function operate_terms(
    ::typeof(-),
    terms::Vector{
        <:Union{
            MOI.ScalarAffineTerm,
            MOI.ScalarQuadraticTerm,
            MOI.VectorAffineTerm,
            MOI.VectorQuadraticTerm,
        },
    },
)
    return map(term -> operate_term(-, term), terms)
end
function operate_terms(
    ::typeof(-),
    terms::Vector{<:Union{MOI.VectorAffineTerm,MOI.VectorQuadraticTerm}},
)
    return map(term -> operate_term(-, term), terms)
end

function map_terms!(
    op,
    func::Union{MOI.ScalarAffineFunction,MOI.VectorAffineFunction},
)
    return map!(op, func.terms, func.terms)
end
function map_terms!(
    op,
    func::Union{MOI.ScalarQuadraticFunction,MOI.VectorQuadraticFunction},
)
    map!(op, func.affine_terms, func.affine_terms)
    return map!(op, func.quadratic_terms, func.quadratic_terms)
end

# Functions convertible to a ScalarAffineFunction
const ScalarAffineLike{T} =
    Union{T,MOI.SingleVariable,MOI.GenericScalarAffineFunction{T}}
# Functions convertible to a ScalarQuadraticFunction
const ScalarQuadraticLike{T} =
    Union{ScalarAffineLike{T},MOI.ScalarQuadraticFunction{T}}

# `ScalarLike` for which `T` is defined to avoid defining, e.g.,
# `+(::SingleVariable, ::Any)` which should rather be
# `+(::SingleVariable, ::Number)`.
const TypedScalarLike{T} =
    Union{MOI.GenericScalarAffineFunction{T},MOI.ScalarQuadraticFunction{T}}
# Used for overloading Base operator functions so `T` is not in the union to
# avoid overloading e.g. `+(::Float64, ::Float64)`
const ScalarLike{T} = Union{MOI.SingleVariable,TypedScalarLike{T}}

# Functions convertible to a VectorAffineFunction
const VectorAffineLike{T} =
    Union{Vector{T},MOI.VectorOfVariables,MOI.VectorAffineFunction{T}}
# Functions convertible to a VectorQuadraticFunction
const VectorQuadraticLike{T} =
    Union{VectorAffineLike{T},MOI.VectorQuadraticFunction{T}}

# `VectorLike` for which `T` is defined to avoid defining, e.g.,
# `+(::VectorOfVariables, ::Any)` which should rather be
# `+(::VectorOfVariables, ::Number)`.
const TypedVectorLike{T} =
    Union{MOI.VectorAffineFunction{T},MOI.VectorQuadraticFunction{T}}
# Used for overloading Base operator functions so `T` is not in the union to
# avoid overloading e.g. `+(::Float64, ::Float64)`
const VectorLike{T} = Union{MOI.VectorOfVariables,TypedVectorLike{T}}

const TypedLike{T} = Union{TypedScalarLike{T},TypedVectorLike{T}}

###################################### +/- #####################################
## promote_operation

function promote_operation(
    ::typeof(-),
    ::Type{T},
    ::Type{<:ScalarAffineLike{T}},
) where {T}
    return MOI.ScalarAffineFunction{T}
end
function promote_operation(
    ::Union{typeof(+),typeof(-)},
    ::Type{T},
    ::Type{<:ScalarAffineLike{T}},
    ::Type{<:ScalarAffineLike{T}},
) where {T}
    return MOI.ScalarAffineFunction{T}
end
function promote_operation(
    ::typeof(-),
    ::Type{T},
    ::Type{<:ScalarQuadraticLike{T}},
) where {T}
    return MOI.ScalarQuadraticFunction{T}
end
function promote_operation(
    ::Union{typeof(+),typeof(-)},
    ::Type{T},
    ::Type{<:ScalarQuadraticLike{T}},
    ::Type{<:ScalarQuadraticLike{T}},
) where {T}
    return MOI.ScalarQuadraticFunction{T}
end

## operate!
# + with at least 3 arguments
function operate!(op::typeof(+), ::Type{T}, f, g, h, args...) where {T}
    return operate!(+, T, operate!(op, T, f, g), h, args...)
end

# Unary -
function operate!(
    op::typeof(-),
    ::Type{T},
    f::Union{MOI.ScalarAffineFunction{T},MOI.ScalarQuadraticFunction{T}},
) where {T}
    return MA.mutable_operate!(-, f)
end

# Scalar Affine +/-! ...
function operate!(
    op::Union{typeof(+),typeof(-)},
    ::Type{T},
    f::MOI.ScalarAffineFunction{T},
    g::Union{T,MOI.SingleVariable,MOI.ScalarAffineFunction{T}},
) where {T}
    return MA.mutable_operate!(op, f, g)
end
function operate!(
    op::Union{typeof(+),typeof(-)},
    ::Type{T},
    f::MOI.SingleVariable,
    g::ScalarQuadraticLike,
) where {T}
    return operate(op, T, f, g)
end
function operate!(
    op::Union{typeof(+),typeof(-)},
    ::Type{T},
    f::MOI.ScalarAffineFunction{T},
    g::MOI.ScalarQuadraticFunction{T},
) where {T}
    return operate(op, T, f, g)
end
# Scalar Quadratic +/-! ...
function operate!(
    op::Union{typeof(+),typeof(-)},
    ::Type{T},
    f::MOI.ScalarQuadraticFunction{T},
    g::Union{
        T,
        MOI.SingleVariable,
        MOI.ScalarAffineFunction{T},
        MOI.ScalarQuadraticFunction{T},
    },
) where {T}
    return MA.mutable_operate!(op, f, g)
end

## operate
# + with at least 3 arguments, can use in-place as the user cannot use
# intermediate results
function operate(op::typeof(+), ::Type{T}, f, g, h, args...) where {T}
    return operate!(+, T, operate(+, T, f, g), h, args...)
end

# Unary +
function operate(op::typeof(+), ::Type{T}, f::MOI.AbstractFunction) where {T}
    return f
end

# Scalar number +/- ...
function operate(op::typeof(+), ::Type{T}, α::T, f::ScalarLike{T}) where {T}
    return operate(op, T, f, α)
end
function operate(op::typeof(-), ::Type{T}, α::T, f::ScalarLike{T}) where {T}
    return operate!(+, T, operate(-, T, f), α)
end

# Scalar Variable +/- ...
function operate(::typeof(-), ::Type{T}, f::MOI.SingleVariable) where {T}
    return MOI.ScalarAffineFunction{T}(
        [MOI.ScalarAffineTerm(-one(T), f.variable)],
        zero(T),
    )
end
function operate(
    op::Union{typeof(+),typeof(-)},
    ::Type{T},
    f::MOI.SingleVariable,
    α::T,
) where {T}
    return MOI.ScalarAffineFunction{T}(
        [MOI.ScalarAffineTerm(one(T), f.variable)],
        op(α),
    )
end
function operate(
    op::Union{typeof(+),typeof(-)},
    ::Type{T},
    f::MOI.SingleVariable,
    g::MOI.SingleVariable,
) where {T}
    return MOI.ScalarAffineFunction{T}(
        [
            MOI.ScalarAffineTerm(one(T), f.variable),
            MOI.ScalarAffineTerm(op(one(T)), g.variable),
        ],
        zero(T),
    )
end
function operate(
    op::typeof(+),
    ::Type{T},
    f::MOI.SingleVariable,
    g::Union{MOI.ScalarAffineFunction{T},MOI.ScalarQuadraticFunction{T}},
) where {T}
    return operate(op, T, g, f)
end
function operate(
    op::typeof(-),
    ::Type{T},
    f::MOI.SingleVariable,
    g::Union{MOI.ScalarAffineFunction{T},MOI.ScalarQuadraticFunction{T}},
) where {T}
    return operate!(+, T, operate(-, T, g), f)
end
# Scalar Affine +/- ...
function operate(
    op::Union{typeof(-)},
    ::Type{T},
    f::MOI.ScalarAffineFunction{T},
) where {T}
    return MOI.ScalarAffineFunction(operate_terms(op, f.terms), op(f.constant))
end
function operate(
    op::Union{typeof(+),typeof(-)},
    ::Type{T},
    f::MOI.ScalarAffineFunction{T},
    g::ScalarAffineLike{T},
) where {T}
    return operate!(op, T, copy(f), g)
end
function operate(
    op::Union{typeof(+),typeof(-)},
    ::Type{T},
    f::MOI.ScalarAffineFunction{T},
    g::MOI.ScalarQuadraticFunction{T},
) where {T}
    return MOI.ScalarQuadraticFunction(
        [f.terms; operate_terms(op, g.affine_terms)],
        operate_terms(op, g.quadratic_terms),
        op(f.constant, g.constant),
    )
end
# Scalar Quadratic +/- ...
function operate(
    op::Union{typeof(-)},
    ::Type{T},
    f::MOI.ScalarQuadraticFunction{T},
) where {T}
    return MOI.ScalarQuadraticFunction(
        operate_terms(op, f.affine_terms),
        operate_terms(op, f.quadratic_terms),
        op(f.constant),
    )
end
function operate(
    op::Union{typeof(+),typeof(-)},
    ::Type{T},
    f::MOI.ScalarQuadraticFunction{T},
    g::ScalarQuadraticLike{T},
) where {T}
    return operate!(op, T, copy(f), g)
end

# To avoid type piracy, we add at least one `ScalarLike` outside of the `...`.
function Base.:+(arg::ScalarLike{T}, args::ScalarLike{T}...) where {T}
    return operate(+, T, arg, args...)
end
function Base.:+(
    α::T,
    arg::TypedScalarLike{T},
    args::ScalarLike{T}...,
) where {T}
    return operate(+, T, α, arg, args...)
end
function Base.:+(α::Number, f::MOI.SingleVariable)
    return operate(+, typeof(α), α, f)
end
function Base.:+(f::TypedScalarLike{T}, α::T) where {T}
    return operate(+, T, f, α)
end
function Base.:+(f::MOI.SingleVariable, α::Number)
    return operate(+, typeof(α), f, α)
end
function Base.:-(arg::ScalarLike{T}, args::ScalarLike{T}...) where {T}
    return operate(-, T, arg, args...)
end
function Base.:-(f::TypedScalarLike{T}, α::T) where {T}
    return operate(-, T, f, α)
end
function Base.:-(f::MOI.SingleVariable, α::Number)
    return operate(-, typeof(α), f, α)
end
function Base.:-(α::T, f::TypedScalarLike{T}) where {T}
    return operate(-, T, α, f)
end
function Base.:-(α::Number, f::MOI.SingleVariable)
    return operate(-, typeof(α), α, f)
end

# Vector +/-
###############################################################################
function promote_operation(
    ::typeof(-),
    ::Type{T},
    ::Type{<:VectorAffineLike{T}},
) where {T}
    return MOI.VectorAffineFunction{T}
end
function promote_operation(
    ::typeof(-),
    ::Type{T},
    ::Type{<:VectorQuadraticLike{T}},
) where {T}
    return MOI.VectorQuadraticFunction{T}
end
function promote_operation(
    ::Union{typeof(+),typeof(-)},
    ::Type{T},
    ::Type{<:VectorAffineLike{T}},
    ::Type{<:VectorAffineLike{T}},
) where {T}
    return MOI.VectorAffineFunction{T}
end
function promote_operation(
    ::Union{typeof(+),typeof(-)},
    ::Type{T},
    ::Type{<:VectorQuadraticLike{T}},
    ::Type{<:VectorQuadraticLike{T}},
) where {T}
    return MOI.VectorQuadraticFunction{T}
end

# Vector Variable +/- ...
function operate!(
    op::Union{typeof(+),typeof(-)},
    ::Type{T},
    f::MOI.VectorOfVariables,
    g::VectorQuadraticLike,
) where {T}
    return operate(op, T, f, g)
end
# Vector Affine +/-! ...
function operate_output_index!(
    op::Union{typeof(+),typeof(-)},
    ::Type{T},
    output_index::Integer,
    f::MOI.VectorAffineFunction{T},
    α::T,
) where {T}
    f.constants[output_index] = op(f.constants[output_index], α)
    return f
end
function operate!(
    op::Union{typeof(+),typeof(-)},
    ::Type{T},
    f::MOI.VectorAffineFunction{T},
    g::Vector{T},
) where {T}
    @assert MOI.output_dimension(f) == length(g)
    f.constants .= op.(f.constants, g)
    return f
end
function operate_output_index!(
    op::Union{typeof(+),typeof(-)},
    ::Type{T},
    output_index::Integer,
    f::MOI.VectorAffineFunction{T},
    g::MOI.SingleVariable,
) where {T}
    push!(
        f.terms,
        MOI.VectorAffineTerm(
            output_index,
            MOI.ScalarAffineTerm(op(one(T)), g.variable),
        ),
    )
    return f
end
function operate!(
    op::Union{typeof(+),typeof(-)},
    ::Type{T},
    f::MOI.VectorAffineFunction{T},
    g::MOI.VectorOfVariables,
) where {T}
    d = MOI.output_dimension(g)
    @assert MOI.output_dimension(f) == d
    append!(
        f.terms,
        MOI.VectorAffineTerm.(
            collect(1:d),
            MOI.ScalarAffineTerm.(op(one(T)), g.variables),
        ),
    )
    return f
end
function operate_output_index!(
    op::Union{typeof(+),typeof(-)},
    ::Type{T},
    output_index::Integer,
    f::MOI.VectorAffineFunction{T},
    g::MOI.ScalarAffineFunction{T},
) where {T}
    append!(
        f.terms,
        MOI.VectorAffineTerm.(output_index, operate_terms(op, g.terms)),
    )
    return operate_output_index!(op, T, output_index, f, MOI.constant(g))
end
function operate!(
    op::Union{typeof(+),typeof(-)},
    ::Type{T},
    f::MOI.VectorAffineFunction{T},
    g::MOI.VectorAffineFunction{T},
) where {T}
    append!(f.terms, operate_terms(op, g.terms))
    f.constants .= op.(f.constants, g.constants)
    return f
end
function operate!(
    op::Union{typeof(+),typeof(-)},
    ::Type{T},
    f::MOI.VectorAffineFunction{T},
    g::MOI.VectorQuadraticFunction{T},
) where {T}
    return operate(op, T, f, g)
end
# Vector Quadratic +/-! ...
function operate_output_index!(
    op::Union{typeof(+),typeof(-)},
    ::Type{T},
    output_index::Integer,
    f::MOI.VectorQuadraticFunction{T},
    α::T,
) where {T}
    f.constants[output_index] = op(f.constants[output_index], α)
    return f
end
function operate!(
    op::Union{typeof(+),typeof(-)},
    ::Type{T},
    f::MOI.VectorQuadraticFunction{T},
    g::Vector{T},
) where {T}
    @assert MOI.output_dimension(f) == length(g)
    f.constants .= op.(f.constants, g)
    return f
end
function operate!(
    op::Union{typeof(+),typeof(-)},
    ::Type{T},
    f::MOI.VectorQuadraticFunction{T},
    g::MOI.VectorOfVariables,
) where {T}
    d = MOI.output_dimension(g)
    @assert MOI.output_dimension(f) == d
    append!(
        f.affine_terms,
        MOI.VectorAffineTerm.(
            collect(1:d),
            MOI.ScalarAffineTerm.(op(one(T)), g.variables),
        ),
    )
    return f
end
function operate_output_index!(
    op::Union{typeof(+),typeof(-)},
    ::Type{T},
    output_index::Integer,
    f::MOI.VectorQuadraticFunction{T},
    g::MOI.ScalarAffineFunction{T},
) where {T}
    append!(
        f.affine_terms,
        MOI.VectorAffineTerm.(output_index, operate_terms(op, g.terms)),
    )
    return operate_output_index!(op, T, output_index, f, MOI.constant(g))
end
function operate!(
    op::Union{typeof(+),typeof(-)},
    ::Type{T},
    f::MOI.VectorQuadraticFunction{T},
    g::MOI.VectorAffineFunction{T},
) where {T}
    append!(f.affine_terms, operate_terms(op, g.terms))
    f.constants .= op.(f.constants, g.constants)
    return f
end
function operate_output_index!(
    op::Union{typeof(+),typeof(-)},
    ::Type{T},
    output_index::Integer,
    f::MOI.VectorQuadraticFunction{T},
    g::MOI.ScalarQuadraticFunction{T},
) where {T}
    append!(
        f.affine_terms,
        MOI.VectorAffineTerm.(output_index, operate_terms(op, g.affine_terms)),
    )
    append!(
        f.quadratic_terms,
        MOI.VectorQuadraticTerm.(
            output_index,
            operate_terms(op, g.quadratic_terms),
        ),
    )
    return operate_output_index!(op, T, output_index, f, MOI.constant(g))
end
function operate!(
    op::Union{typeof(+),typeof(-)},
    ::Type{T},
    f::MOI.VectorQuadraticFunction{T},
    g::MOI.VectorQuadraticFunction{T},
) where {T}
    append!(f.affine_terms, operate_terms(op, g.affine_terms))
    append!(f.quadratic_terms, operate_terms(op, g.quadratic_terms))
    f.constants .= op.(f.constants, g.constants)
    return f
end

## operate
# + with at least 3 arguments, can use in-place as the user cannot use
# intermediate results
# overload
# function operate(op::typeof(+), ::Type{T}, f, g, h, args...) where T
#     return operate!(+, T, operate(+, T, f, g), h, args...)
# end

# function operate(op::typeof(+), ::Type{T}, f::VectorOfVariables) where T
#     return f
# end

function operate(op::typeof(-), ::Type{T}, f::MOI.VectorOfVariables) where {T}
    d = MOI.output_dimension(f)
    return MOI.VectorAffineFunction{T}(
        MOI.VectorAffineTerm.(
            collect(1:d),
            MOI.ScalarAffineTerm.(-one(T), f.variables),
        ),
        fill(zero(T), d),
    )
end

# Vector number +/- ...
function operate(
    op::typeof(+),
    ::Type{T},
    α::Vector{T},
    f::VectorLike{T},
) where {T}
    return operate(op, T, f, α)
end
function operate(
    op::typeof(-),
    ::Type{T},
    α::Vector{T},
    f::VectorLike{T},
) where {T}
    return operate!(+, T, operate(-, T, f), α)
end

# Vector Variable +/- ...
function operate(
    op::Union{typeof(+),typeof(-)},
    ::Type{T},
    f::MOI.VectorOfVariables,
    α::Vector{T},
) where {T}
    d = MOI.output_dimension(f)
    @assert length(α) == d
    return MOI.VectorAffineFunction{T}(
        MOI.VectorAffineTerm.(
            collect(1:d),
            MOI.ScalarAffineTerm.(one(T), f.variables),
        ),
        op.(α),
    )
end
function operate(
    op::Union{typeof(+),typeof(-)},
    ::Type{T},
    f::MOI.VectorOfVariables,
    g::MOI.VectorOfVariables,
) where {T}
    d = MOI.output_dimension(f)
    @assert MOI.output_dimension(g) == d
    return MOI.VectorAffineFunction{T}(
        vcat(
            MOI.VectorAffineTerm.(
                collect(1:d),
                MOI.ScalarAffineTerm.(one(T), f.variables),
            ),
            MOI.VectorAffineTerm.(
                collect(1:d),
                MOI.ScalarAffineTerm.(op(one(T)), g.variables),
            ),
        ),
        fill(zero(T), d),
    )
end
function operate(
    op::typeof(+),
    ::Type{T},
    f::MOI.VectorOfVariables,
    g::Union{MOI.VectorAffineFunction{T},MOI.VectorQuadraticFunction{T}},
) where {T}
    return operate(op, T, g, f)
end
function operate(
    op::typeof(-),
    ::Type{T},
    f::MOI.VectorOfVariables,
    g::Union{MOI.VectorAffineFunction{T},MOI.VectorQuadraticFunction{T}},
) where {T}
    return operate!(+, T, operate(-, T, g), f)
end
# Vector Affine +/- ...
function operate(
    op::Union{typeof(-)},
    ::Type{T},
    f::MOI.VectorAffineFunction{T},
) where {T}
    return MOI.VectorAffineFunction(
        operate_terms(op, f.terms),
        op.(f.constants),
    )
end
function operate(
    op::Union{typeof(-)},
    ::Type{T},
    f::MOI.VectorQuadraticFunction{T},
) where {T}
    return MOI.VectorQuadraticFunction(
        operate_terms(op, f.affine_terms),
        operate_terms(op, f.quadratic_terms),
        op.(f.constants),
    )
end
function operate(
    op::Union{typeof(+),typeof(-)},
    ::Type{T},
    f::MOI.VectorAffineFunction{T},
    g::VectorAffineLike{T},
) where {T}
    return operate!(op, T, copy(f), g)
end
function operate(
    op::Union{typeof(+),typeof(-)},
    ::Type{T},
    f::MOI.VectorAffineFunction{T},
    g::MOI.VectorQuadraticFunction{T},
) where {T}
    return MOI.VectorQuadraticFunction(
        [f.terms; operate_terms(op, g.affine_terms)],
        operate_terms(op, g.quadratic_terms),
        op.(f.constants, g.constants),
    )
end

# Vector Quadratic +/- ...
function operate(
    op::Union{typeof(+),typeof(-)},
    ::Type{T},
    f::MOI.VectorQuadraticFunction{T},
    g::VectorQuadraticLike{T},
) where {T}
    return operate!(op, T, copy(f), g)
end

function Base.:+(args::VectorLike{T}...) where {T}
    return operate(+, T, args...)
end
# Base.:+(α::Vector{T}, f::VectorLike{T}...) is too general as it also covers
# Base.:+(α::Vector) which is type piracy
function Base.:+(α::Vector{T}, f::VectorLike{T}, g::VectorLike{T}...) where {T}
    return operate(+, T, α, f, g...)
end
function Base.:+(f::VectorLike{T}, α::Vector{T}) where {T}
    return operate(+, T, f, α)
end
function Base.:-(args::VectorLike{T}...) where {T}
    return operate(-, T, args...)
end
function Base.:-(f::VectorLike{T}, α::Vector{T}) where {T}
    return operate(-, T, f, α)
end
function Base.:-(α::Vector{T}, f::VectorLike{T}) where {T}
    return operate(-, T, α, f)
end

####################################### * ######################################
function promote_operation(
    ::typeof(*),
    ::Type{T},
    ::Type{T},
    ::Type{<:Union{MOI.SingleVariable,MOI.ScalarAffineFunction{T}}},
) where {T}
    return MOI.ScalarAffineFunction{T}
end
function promote_operation(
    ::typeof(*),
    ::Type{T},
    ::Type{<:Union{MOI.SingleVariable,MOI.ScalarAffineFunction{T}}},
    ::Type{T},
) where {T}
    return MOI.ScalarAffineFunction{T}
end
function promote_operation(
    ::typeof(*),
    ::Type{T},
    ::Type{T},
    ::Type{MOI.ScalarQuadraticFunction{T}},
) where {T}
    return MOI.ScalarQuadraticFunction{T}
end
function promote_operation(
    ::typeof(*),
    ::Type{T},
    ::Type{MOI.ScalarQuadraticFunction{T}},
    ::Type{T},
) where {T}
    return MOI.ScalarQuadraticFunction{T}
end
function promote_operation(
    ::typeof(*),
    ::Type{T},
    ::Type{<:Union{MOI.SingleVariable,MOI.ScalarAffineFunction{T}}},
    ::Type{<:Union{MOI.SingleVariable,MOI.ScalarAffineFunction{T}}},
) where {T}
    return MOI.ScalarQuadraticFunction{T}
end

function operate!(::typeof(*), ::Type{T}, f::MOI.SingleVariable, α::T) where {T}
    return operate(*, T, α, f)
end
function operate(::typeof(*), ::Type{T}, α::T, f::MOI.SingleVariable) where {T}
    return MOI.ScalarAffineFunction{T}(
        [MOI.ScalarAffineTerm(α, f.variable)],
        zero(T),
    )
end
function operate(
    ::typeof(*),
    ::Type{T},
    α::T,
    f::MOI.VectorOfVariables,
) where {T}
    return MOI.VectorAffineFunction{T}(
        [
            MOI.VectorAffineTerm(i, MOI.ScalarAffineTerm(α, f.variables[i]))
            for i in eachindex(f.variables)
        ],
        zeros(T, MOI.output_dimension(f)),
    )
end
function operate(
    ::typeof(*),
    ::Type{T},
    f::Union{MOI.SingleVariable,MOI.VectorOfVariables},
    α::T,
) where {T}
    return operate(*, T, α, f)
end

# `<:Number` is a workaround for https://github.com/jump-dev/MathOptInterface.jl/issues/980
function operate!(
    ::typeof(*),
    ::Type{T},
    f::Union{MOI.ScalarAffineFunction{T},MOI.ScalarQuadraticFunction{T}},
    α::T,
) where {T<:Number}
    map_terms!(term -> operate_term(*, term, α), f)
    f.constant *= α
    return f
end
function operate!(
    ::typeof(*),
    ::Type{T},
    f::Union{MOI.VectorAffineFunction{T},MOI.VectorQuadraticFunction{T}},
    α::T,
) where {T}
    map_terms!(term -> operate_term(*, term, α), f)
    rmul!(f.constants, α)
    return f
end
function operate(::typeof(*), ::Type{T}, α::T, f::TypedLike{T}) where {T}
    return operate!(*, T, copy(f), α)
end

function operate(
    ::typeof(*),
    ::Type{T},
    f::MOI.SingleVariable,
    g::MOI.SingleVariable,
) where {T}
    return MOI.ScalarQuadraticFunction(
        MOI.ScalarAffineTerm{T}[],
        [MOI.ScalarQuadraticTerm(
            f.variable == g.variable ? 2one(T) : one(T),
            f.variable,
            g.variable,
        )],
        zero(T),
    )
end

function operate(
    ::typeof(*),
    ::Type{T},
    f::MOI.ScalarAffineFunction{T},
    g::MOI.SingleVariable,
) where {T}
    if iszero(f.constant)
        aff_terms = MOI.ScalarAffineTerm{T}[]
    else
        aff_terms = [MOI.ScalarAffineTerm(f.constant, g.variable)]
    end
    quad_terms = map(
        t -> MOI.ScalarQuadraticTerm(
            t.variable_index == g.variable ? 2t.coefficient : t.coefficient,
            t.variable_index,
            g.variable,
        ),
        f.terms,
    )
    return MOI.ScalarQuadraticFunction(aff_terms, quad_terms, zero(T))
end
function operate(
    ::typeof(*),
    ::Type{T},
    f::MOI.SingleVariable,
    g::MOI.ScalarAffineFunction{T},
) where {T}
    return operate(*, T, g, f)
end

function operate(
    ::typeof(*),
    ::Type{T},
    f::MOI.ScalarAffineFunction{T},
    g::MOI.ScalarAffineFunction{T},
) where {T}
    nfterms = length(f.terms)
    ngterms = length(g.terms)
    quad_terms = Vector{MOI.ScalarQuadraticTerm{T}}(undef, nfterms * ngterms)
    k = 0
    for t1 in f.terms
        for t2 in g.terms
            k += 1
            quad_terms[k] = operate_term(*, t1, t2)
        end
    end
    @assert k == length(quad_terms)
    if iszero(f.constant)
        if iszero(g.constant)
            aff_terms = MOI.ScalarAffineTerm{T}[]
        else
            aff_terms = operate_term.(*, g.constant, f.terms)
        end
    else
        if iszero(g.constant)
            aff_terms = operate_term.(*, f.constant, g.terms)
        else
            aff_terms =
                Vector{MOI.ScalarAffineTerm{T}}(undef, nfterms + ngterms)
            map!(t -> operate_term(*, g.constant, t), aff_terms, f.terms)
            for i in 1:ngterms
                aff_terms[nfterms+i] = operate_term(*, f.constant, g.terms[i])
            end
        end
    end
    constant = f.constant * g.constant
    return MOI.ScalarQuadraticFunction(aff_terms, quad_terms, constant)
end

Base.:*(f::MOI.AbstractFunction) = f

# To avoid type piracy, we add at least one `ScalarLike` outside of the `...`.
function Base.:*(
    f::ScalarLike{T},
    g::ScalarLike{T},
    args::ScalarLike{T}...,
) where {T}
    return operate(*, T, f, g, args...)
end
function Base.:*(f::Number, g::Union{MOI.SingleVariable,MOI.VectorOfVariables})
    return operate(*, typeof(f), f, g)
end
function Base.:*(f::Union{MOI.SingleVariable,MOI.VectorOfVariables}, g::Number)
    return operate(*, typeof(g), f, g)
end
# Used by sparse matrix multiplication after
# https://github.com/JuliaLang/julia/pull/33205
function Base.:*(f::TypedLike, g::Bool)
    if g
        return MA.copy_if_mutable(f)
    else
        return zero(typeof(f))
    end
end
Base.:*(f::Bool, g::TypedLike) = g * f

function Base.:^(func::MOI.GenericScalarAffineFunction{T}, p::Integer) where {T}
    if iszero(p)
        return one(MOI.ScalarQuadraticFunction{T})
    elseif isone(p)
        return convert(MOI.ScalarQuadraticFunction{T}, func)
    elseif p == 2
        return func * func
    else
        throw(ArgumentError("Cannot take $(typeof(func)) to the power $p."))
    end
end
function Base.:^(func::MOI.ScalarQuadraticFunction{T}, p::Integer) where {T}
    if iszero(p)
        return one(MOI.ScalarQuadraticFunction{T})
    elseif isone(p)
        return MA.mutable_copy(func)
    else
        throw(ArgumentError("Cannot take $(typeof(func)) to the power $p."))
    end
end

function LinearAlgebra.dot(f::ScalarLike, g::ScalarLike)
    return f * g
end
function LinearAlgebra.dot(α::T, func::TypedLike{T}) where {T}
    return α * func
end
function LinearAlgebra.dot(func::TypedLike{T}, α::T) where {T}
    return func * α
end

LinearAlgebra.adjoint(f::ScalarLike) = f
LinearAlgebra.transpose(f::ScalarLike) = f
LinearAlgebra.symmetric_type(::Type{F}) where {F<:ScalarLike} = F
LinearAlgebra.symmetric(f::ScalarLike, ::Symbol) = f

####################################### / ######################################
function promote_operation(
    ::typeof(/),
    ::Type{T},
    ::Type{<:Union{MOI.SingleVariable,MOI.GenericScalarAffineFunction{T}}},
    ::Type{T},
) where {T}
    return MOI.ScalarAffineFunction{T}
end
function promote_operation(
    ::typeof(/),
    ::Type{T},
    ::Type{MOI.ScalarQuadraticFunction{T}},
    ::Type{T},
) where {T}
    return MOI.ScalarQuadraticFunction{T}
end

function operate!(::typeof(/), ::Type{T}, f::MOI.SingleVariable, α::T) where {T}
    return operate(/, T, f, α)
end
function operate(::typeof(/), ::Type{T}, f::MOI.SingleVariable, α::T) where {T}
    return MOI.ScalarAffineFunction{T}(
        [MOI.ScalarAffineTerm(inv(α), f.variable)],
        zero(T),
    )
end

function operate!(
    ::typeof(/),
    ::Type{T},
    f::Union{MOI.ScalarAffineFunction{T},MOI.ScalarQuadraticFunction{T}},
    α::T,
) where {T}
    map_terms!(term -> operate_term(/, term, α), f)
    f.constant /= α
    return f
end

function operate!(
    ::typeof(/),
    ::Type{T},
    f::Union{MOI.VectorAffineFunction{T},MOI.VectorQuadraticFunction{T}},
    α::T,
) where {T}
    map_terms!(term -> operate_term(/, term, α), f)
    rmul!(f.constants, inv(α))
    return f
end

function operate!(
    ::typeof(/),
    ::Type{T},
    f::MOI.ScalarQuadraticFunction{T},
    α::T,
) where {T}
    f.affine_terms .= operate_term.(/, f.affine_terms, α)
    f.quadratic_terms .= operate_term.(/, f.quadratic_terms, α)
    f.constant /= α
    return f
end

function operate(::typeof(/), ::Type{T}, f::TypedLike{T}, α::T) where {T}
    return operate!(/, T, copy(f), α)
end
function operate(
    ::typeof(/),
    ::Type{T},
    f::Union{MOI.SingleVariable,MOI.VectorOfVariables},
    α::T,
) where {T}
    return operate(*, T, inv(α), f)
end

function Base.:/(f::TypedLike{T}, g::T) where {T}
    return operate(/, T, f, g)
end
function Base.:/(f::Union{MOI.SingleVariable,MOI.VectorOfVariables}, g::Number)
    return operate(/, typeof(g), f, g)
end

## sum
function operate(
    ::typeof(sum),
    ::Type{T},
    vis::Vector{MOI.VariableIndex},
) where {T}
    return MOI.ScalarAffineFunction(MOI.ScalarAffineTerm.(one(T), vis), zero(T))
end

#################### Concatenation of MOI functions: `vcat` ####################
"""
    fill_vector(vector::Vector, ::Type{T}, fill_func::Function,
                dim_func::Function, funcs) where T

Fill the vector `vector` with
`fill_func(vector, vector_offset, output_offset, func)` for each function `func`
in `funcs` where `vector_offset` (resp. `output_offset`) is the sum of
`dim_func(T, func)` (resp. `output_dim(T, func)`) of previous functions of
`func`.

    fill_vector(vector::Vector, ::Type{T}, vector_offset::Int,
                     output_offset::Int, fill_func::Function,
                     dim_func::Function, funcs...) where T

Same than previous method but starting with possible nonzero `vector_offset` and
`output_offset`.
"""
function fill_vector end

function fill_vector(
    vector::Vector,
    ::Type{T},
    fill_func::F1,
    dim_func::F2,
    funcs,
) where {T,F1<:Function,F2<:Function}
    vector_offset = 0
    output_offset = 0
    for func in funcs
        fill_func(vector, vector_offset, output_offset, func)
        vector_offset += dim_func(T, func)
        output_offset += output_dim(T, func)
    end
    @assert length(vector) == vector_offset
end
function fill_vector(
    vector::Vector,
    ::Type,
    vector_offset::Int,
    output_offset::Int,
    fill_func::F1,
    dim_func::F2,
) where {F1<:Function,F2<:Function}
    @assert length(vector) == vector_offset
end
function fill_vector(
    vector::Vector,
    ::Type{T},
    vector_offset::Int,
    output_offset::Int,
    fill_func::F1,
    dim_func::F2,
    func,
    funcs...,
) where {T,F1<:Function,F2<:Function}
    fill_func(vector, vector_offset, output_offset, func)
    return fill_vector(
        vector,
        T,
        vector_offset + dim_func(T, func),
        output_offset + output_dim(T, func),
        fill_func,
        dim_func,
        funcs...,
    )
end

function fill_variables(
    variables::Vector{MOI.VariableIndex},
    offset::Int,
    output_offset::Int,
    func::MOI.SingleVariable,
)
    return variables[offset+1] = func.variable
end

function fill_variables(
    variables::Vector{MOI.VariableIndex},
    offset::Int,
    output_offset::Int,
    func::MOI.VectorOfVariables,
)
    return variables[offset.+(1:length(func.variables))] .= func.variables
end

function promote_operation(
    ::typeof(vcat),
    ::Type{T},
    ::Type{<:Union{MOI.SingleVariable,MOI.VectorOfVariables}}...,
) where {T}
    return MOI.VectorOfVariables
end
function operate(
    ::typeof(vcat),
    ::Type{T},
    funcs::Union{MOI.SingleVariable,MOI.VectorOfVariables}...,
) where {T}
    out_dim = sum(func -> output_dim(T, func), funcs)
    variables = Vector{MOI.VariableIndex}(undef, out_dim)
    fill_vector(variables, T, 0, 0, fill_variables, output_dim, funcs...)
    return MOI.VectorOfVariables(variables)
end

number_of_affine_terms(::Type{T}, ::T) where {T} = 0
number_of_affine_terms(::Type, ::SVF) = 1
number_of_affine_terms(::Type, f::VVF) = length(f.variables)
function number_of_affine_terms(::Type{T}, f::Union{SAF{T},VAF{T}}) where {T}
    return length(f.terms)
end
function number_of_affine_terms(::Type{T}, f::Union{SQF{T},VQF{T}}) where {T}
    return length(f.affine_terms)
end

function number_of_quadratic_terms(
    ::Type{T},
    ::Union{T,SVF,VVF,SAF{T},VAF{T}},
) where {T}
    return 0
end
function number_of_quadratic_terms(::Type{T}, f::Union{SQF{T},VQF{T}}) where {T}
    return length(f.quadratic_terms)
end

function offset_term(t::MOI.ScalarAffineTerm, offset::Int)
    return MOI.VectorAffineTerm(offset + 1, t)
end
function offset_term(t::MOI.VectorAffineTerm, offset::Int)
    return MOI.VectorAffineTerm(offset + t.output_index, t.scalar_term)
end
function offset_term(t::MOI.ScalarQuadraticTerm, offset::Int)
    return MOI.VectorQuadraticTerm(offset + 1, t)
end
function offset_term(t::MOI.VectorQuadraticTerm, offset::Int)
    return MOI.VectorQuadraticTerm(offset + t.output_index, t.scalar_term)
end

function fill_terms(
    ::Vector{MOI.VectorAffineTerm{T}},
    ::Int,
    ::Int,
    ::T,
) where {T} end
function fill_terms(
    terms::Vector{MOI.VectorAffineTerm{T}},
    offset::Int,
    output_offset::Int,
    func::SVF,
) where {T}
    return terms[offset+1] =
        offset_term(MOI.ScalarAffineTerm(one(T), func.variable), output_offset)
end
function fill_terms(
    terms::Vector{MOI.VectorAffineTerm{T}},
    offset::Int,
    output_offset::Int,
    func::VVF,
) where {T}
    n = number_of_affine_terms(T, func)
    return terms[offset.+(1:n)] .=
        MOI.VectorAffineTerm.(
            output_offset .+ (1:n),
            MOI.ScalarAffineTerm.(one(T), func.variables),
        )
end
function fill_terms(
    terms::Vector{MOI.VectorAffineTerm{T}},
    offset::Int,
    output_offset::Int,
    func::Union{SAF{T},VAF{T}},
) where {T}
    n = number_of_affine_terms(T, func)
    return terms[offset.+(1:n)] .= offset_term.(func.terms, output_offset)
end

function fill_terms(
    terms::Vector{MOI.VectorAffineTerm{T}},
    offset::Int,
    output_offset::Int,
    func::Union{SQF{T},VQF{T}},
) where {T}
    n = number_of_affine_terms(T, func)
    return terms[offset.+(1:n)] .=
        offset_term.(func.affine_terms, output_offset)
end

function fill_terms(
    ::Vector{MOI.VectorQuadraticTerm{T}},
    ::Int,
    ::Int,
    ::Union{T,SVF,VVF,SAF{T},VAF{T}},
) where {T} end
function fill_terms(
    terms::Vector{MOI.VectorQuadraticTerm{T}},
    offset::Int,
    output_offset::Int,
    func::Union{SQF{T},VQF{T}},
) where {T}
    n = number_of_quadratic_terms(T, func)
    return terms[offset.+(1:n)] .=
        offset_term.(func.quadratic_terms, output_offset)
end

output_dim(::Type{T}, ::T) where {T} = 1
output_dim(::Type, func::MOI.AbstractFunction) = MOI.output_dimension(func)
function fill_constant(
    constant::Vector{T},
    offset::Int,
    output_offset::Int,
    func::T,
) where {T}
    return constant[offset+1] = func
end
function fill_constant(
    constant::Vector{T},
    offset::Int,
    output_offset::Int,
    func::Union{SVF,VVF},
) where {T} end
function fill_constant(
    constant::Vector{T},
    offset::Int,
    output_offset::Int,
    func::Union{SAF{T},SQF{T}},
) where {T}
    return constant[offset+1] = MOI.constant(func)
end
function fill_constant(
    constant::Vector{T},
    offset::Int,
    output_offset::Int,
    func::Union{VAF{T},VQF{T}},
) where {T}
    n = MOI.output_dimension(func)
    return constant[offset.+(1:n)] .= func.constants
end

"""
    vectorize(funcs::AbstractVector{MOI.SingleVariable})

Returns the vector of scalar affine functions in the form of a
`MOI.VectorAffineFunction{T}`.
"""
function vectorize(funcs::AbstractVector{MOI.SingleVariable})
    vars = MOI.VariableIndex[func.variable for func in funcs]
    return MOI.VectorOfVariables(vars)
end

"""
    vectorize(funcs::AbstractVector{MOI.ScalarAffineFunction{T}}) where T

Returns the vector of scalar affine functions in the form of a
`MOI.VectorAffineFunction{T}`.
"""
function vectorize(funcs::AbstractVector{<:MOI.GenericScalarAffineFunction{T}}) where {T}
    nterms =
        mapreduce(func -> number_of_affine_terms(T, func), +, funcs, init = 0)
    out_dim = mapreduce(func -> output_dim(T, func), +, funcs, init = 0)
    terms = Vector{MOI.VectorAffineTerm{T}}(undef, nterms)
    constant = zeros(T, out_dim)
    fill_vector(terms, T, fill_terms, number_of_affine_terms, funcs)
    fill_vector(constant, T, fill_constant, output_dim, funcs)
    return MOI.VectorAffineFunction(terms, constant)
end

"""
    vectorize(funcs::AbstractVector{MOI.ScalarQuadraticFunction{T}}) where T

Returns the vector of scalar quadratic functions in the form of a
`MOI.VectorQuadraticFunction{T}`.
"""
function vectorize(
    funcs::AbstractVector{MOI.ScalarQuadraticFunction{T}},
) where {T}
    num_affine_terms =
        mapreduce(func -> number_of_affine_terms(T, func), +, funcs, init = 0)
    num_quadratic_terms = mapreduce(
        func -> number_of_quadratic_terms(T, func),
        +,
        funcs,
        init = 0,
    )
    out_dim = mapreduce(func -> output_dim(T, func), +, funcs, init = 0)
    affine_terms = Vector{MOI.VectorAffineTerm{T}}(undef, num_affine_terms)
    quadratic_terms =
        Vector{MOI.VectorQuadraticTerm{T}}(undef, num_quadratic_terms)
    constant = zeros(T, out_dim)
    fill_vector(affine_terms, T, fill_terms, number_of_affine_terms, funcs)
    fill_vector(
        quadratic_terms,
        T,
        fill_terms,
        number_of_quadratic_terms,
        funcs,
    )
    fill_vector(constant, T, fill_constant, output_dim, funcs)
    return MOI.VectorQuadraticFunction(affine_terms, quadratic_terms, constant)
end

function promote_operation(::typeof(vcat), ::Type{T}, ::Type{T}...) where {T}
    return Vector{T}
end
function promote_operation(
    ::typeof(vcat),
    ::Type{T},
    ::Type{<:Union{ScalarAffineLike{T},VVF,VAF{T}}}...,
) where {T}
    return VAF{T}
end
function promote_operation(
    ::typeof(vcat),
    ::Type{T},
    ::Type{<:Union{ScalarQuadraticLike{T},VVF,VAF{T},VQF{T}}}...,
) where {T}
    return VQF{T}
end

function operate(
    ::typeof(vcat),
    ::Type{T},
    funcs::Union{ScalarAffineLike{T},VVF,VAF{T}}...,
) where {T}
    nterms = sum(func -> number_of_affine_terms(T, func), funcs)
    out_dim = sum(func -> output_dim(T, func), funcs)
    terms = Vector{MOI.VectorAffineTerm{T}}(undef, nterms)
    constant = zeros(T, out_dim)
    fill_vector(terms, T, 0, 0, fill_terms, number_of_affine_terms, funcs...)
    fill_vector(constant, T, 0, 0, fill_constant, output_dim, funcs...)
    return VAF(terms, constant)
end
function operate(
    ::typeof(vcat),
    ::Type{T},
    funcs::Union{ScalarQuadraticLike{T},VVF,VAF{T},VQF{T}}...,
) where {T}
    num_affine_terms = sum(func -> number_of_affine_terms(T, func), funcs)
    num_quadratic_terms = sum(func -> number_of_quadratic_terms(T, func), funcs)
    out_dim = sum(func -> output_dim(T, func), funcs)
    affine_terms = Vector{MOI.VectorAffineTerm{T}}(undef, num_affine_terms)
    quadratic_terms =
        Vector{MOI.VectorQuadraticTerm{T}}(undef, num_quadratic_terms)
    constant = zeros(T, out_dim)
    fill_vector(
        affine_terms,
        T,
        0,
        0,
        fill_terms,
        number_of_affine_terms,
        funcs...,
    )
    fill_vector(
        quadratic_terms,
        T,
        0,
        0,
        fill_terms,
        number_of_quadratic_terms,
        funcs...,
    )
    fill_vector(constant, T, 0, 0, fill_constant, output_dim, funcs...)
    return VQF(affine_terms, quadratic_terms, constant)
end

# Similar to `eachscalar` but faster, see
# https://github.com/jump-dev/MathOptInterface.jl/issues/418
function scalarize(f::MOI.VectorOfVariables, ignore_constants::Bool = false)
    return MOI.SingleVariable.(f.variables)
end
function scalarize(
    f::MOI.VectorAffineFunction{T},
    ignore_constants::Bool = false,
) where {T}
    dimension = MOI.output_dimension(f)
    constants = ignore_constants ? zeros(T, dimension) : MOI.constant(f)
    counting = count_terms(dimension, f.terms)
    functions = MOI.ScalarAffineFunction{T}[
        MOI.ScalarAffineFunction{T}(MOI.ScalarAffineTerm{T}[], constants[i]) for i in 1:dimension
    ]
    for i in 1:dimension
        sizehint!(functions[i].terms, counting[i])
    end
    for term in f.terms
        push!(functions[term.output_index].terms, term.scalar_term)
    end
    return functions
end
function scalarize(
    f::MOI.VectorQuadraticFunction{T},
    ignore_constants::Bool = false,
) where {T}
    dimension = MOI.output_dimension(f)
    constants = ignore_constants ? zeros(T, dimension) : MOI.constant(f)
    counting_scalars = count_terms(dimension, f.affine_terms)
    counting_quadratics = count_terms(dimension, f.quadratic_terms)
    functions = MOI.ScalarQuadraticFunction{T}[
        MOI.ScalarQuadraticFunction{T}(
            MOI.ScalarAffineTerm{T}[],
            MOI.ScalarQuadraticTerm{T}[],
            constants[i],
        ) for i in 1:dimension
    ]
    for i in 1:dimension
        sizehint!(functions[i].affine_terms, counting_scalars[i])
        sizehint!(functions[i].quadratic_terms, counting_quadratics[i])
    end
    for term in f.affine_terms
        push!(functions[term.output_index].affine_terms, term.scalar_term)
    end
    for term in f.quadratic_terms
        push!(functions[term.output_index].quadratic_terms, term.scalar_term)
    end
    return functions
end

function count_terms(counting::Vector{<:Integer}, terms::Vector{T}) where {T}
    for term in terms
        counting[term.output_index] += 1
    end
    return nothing
end
function count_terms(dimension::I, terms::Vector{T}) where {I,T}
    counting = zeros(I, dimension)
    count_terms(counting, terms)
    return counting
end

tol_default(T::Type{<:Union{Integer,Rational}}) = zero(T)
tol_default(T::Type{<:AbstractFloat}) = sqrt(eps(T))
convert_approx(::Type{T}, func::T; kws...) where {T} = func
function convert_approx(
    ::Type{MOI.SingleVariable},
    func::MOI.ScalarAffineFunction{T};
    tol = tol_default(T),
) where {T}
    f = canonical(func)
    i = findfirst(t -> isapprox(t.coefficient, one(T), atol = tol), f.terms)
    if abs(f.constant) > tol ||
       i === nothing ||
       any(
           j -> j != i && abs(f.terms[j].coefficient) > tol,
           eachindex(f.terms),
       )
        throw(InexactError(:convert_approx, MOI.SingleVariable, func))
    end
    return MOI.SingleVariable(f.terms[i].variable_index)
end
function convert_approx(
    ::Type{MOI.VectorOfVariables},
    func::MOI.VectorAffineFunction{T};
    tol = tol_default(T),
) where {T}
    return MOI.VectorOfVariables([
        convert_approx(MOI.SingleVariable, f, tol = tol).variable
        for f in scalarize(func)
    ])
end

function Base.zero(F::Type{<:TypedScalarLike{T}}) where {T}
    return convert(F, zero(T))
end
function Base.one(F::Type{<:TypedScalarLike{T}}) where {T}
    return convert(F, one(T))
end

Base.promote_rule(::Type{F}, ::Type{T}) where {T,F<:TypedScalarLike{T}} = F

function operate_coefficient(f, term::MOI.ScalarAffineTerm)
    return MOI.ScalarAffineTerm(f(term.coefficient), term.variable_index)
end
function operate_coefficient(f, term::MOI.ScalarQuadraticTerm)
    return MOI.ScalarQuadraticTerm(
        f(term.coefficient),
        term.variable_index_1,
        term.variable_index_2,
    )
end
function operate_coefficient(f, term::MOI.VectorAffineTerm)
    return MOI.VectorAffineTerm(
        term.output_index,
        operate_coefficient(f, term.scalar_term),
    )
end
function operate_coefficient(f, term::MOI.VectorQuadraticTerm)
    return MOI.VectorQuadraticTerm(
        term.output_index,
        operate_coefficient(f, term.scalar_term),
    )
end

function operate_coefficients(f, func::MOI.ScalarAffineFunction)
    return MOI.ScalarAffineFunction(
        [operate_coefficient(f, term) for term in func.terms],
        f(func.constant),
    )
end
function operate_coefficients(f, func::MOI.ScalarQuadraticFunction)
    return MOI.ScalarQuadraticFunction(
        [operate_coefficient(f, term) for term in func.affine_terms],
        [operate_coefficient(f, term) for term in func.quadratic_terms],
        f(func.constant),
    )
end
function operate_coefficients(f, func::MOI.VectorAffineFunction)
    return MOI.VectorAffineFunction(
        [operate_coefficient(f, term) for term in func.terms],
        map(f, func.constants),
    )
end
function operate_coefficients(f, func::MOI.VectorQuadraticFunction)
    return MOI.VectorQuadraticFunction(
        [operate_coefficient(f, term) for term in func.affine_terms],
        [operate_coefficient(f, term) for term in func.quadratic_terms],
        map(f, func.constants),
    )
end

function Base.:*(α::T, g::TypedLike{T}) where {T}
    return operate_coefficients(β -> α * β, g)
end
function Base.:*(α::Number, g::TypedLike)
    return operate_coefficients(β -> α * β, g)
end
# Breaks ambiguity
function Base.:*(α::T, g::TypedLike{T}) where {T<:Number}
    return operate_coefficients(β -> α * β, g)
end

function Base.:*(g::TypedLike{T}, β::T) where {T}
    return operate_coefficients(α -> α * β, g)
end
function Base.:*(g::TypedLike, β::Number)
    return operate_coefficients(α -> α * β, g)
end
# Breaks ambiguity
function Base.:*(g::TypedLike{T}, β::T) where {T<:Number}
    return operate_coefficients(α -> α * β, g)
end

function is_coefficient_type(
    ::Type{<:Union{MOI.SingleVariable,MOI.VectorOfVariables}},
    ::Type,
)
    return true
end
is_coefficient_type(::Type{<:TypedLike{T}}, ::Type{T}) where {T} = true
is_coefficient_type(::Type{<:TypedLike}, ::Type) = false

function similar_type(::Type{<:MOI.ScalarAffineFunction}, ::Type{T}) where {T}
    return MOI.ScalarAffineFunction{T}
end
function similar_type(
    ::Type{<:MOI.ScalarQuadraticFunction},
    ::Type{T},
) where {T}
    return MOI.ScalarQuadraticFunction{T}
end
function similar_type(::Type{<:MOI.VectorAffineFunction}, ::Type{T}) where {T}
    return MOI.VectorAffineFunction{T}
end
function similar_type(
    ::Type{<:MOI.VectorQuadraticFunction},
    ::Type{T},
) where {T}
    return MOI.VectorQuadraticFunction{T}
end

## Complex operations
# We assume MOI variables are real numbers.

function MA.promote_operation(
    op::Union{typeof(real),typeof(imag),typeof(conj)},
    F::Type{<:TypedLike{T}},
) where {T}
    return similar_type(F, MA.promote_operation(op, T))
end

Base.real(f::TypedLike) = operate_coefficients(real, f)
function MA.promote_operation(
    ::typeof(real),
    T::Type{<:Union{MOI.SingleVariable,MOI.VectorOfVariables}},
)
    return T
end
Base.real(f::Union{MOI.SingleVariable,MOI.VectorOfVariables}) = f

function promote_operation(
    ::typeof(imag),
    ::Type{T},
    ::Type{MOI.SingleVariable},
) where {T}
    return MOI.ScalarAffineFunction{T}
end
function operate(::typeof(imag), ::Type{T}, f::MOI.SingleVariable) where {T}
    return zero(MOI.ScalarAffineFunction{T})
end
function promote_operation(
    ::typeof(imag),
    ::Type{T},
    ::Type{MOI.VectorOfVariables},
) where {T}
    return MOI.VectorAffineFunction{T}
end
function operate(::typeof(imag), ::Type{T}, f::MOI.VectorOfVariables) where {T}
    return zero_with_output_dimension(
        MOI.VectorAffineFunction{T},
        MOI.output_dimension(f),
    )
end
Base.imag(f::TypedLike) = operate_coefficients(imag, f)
operate(::typeof(imag), ::Type, f::TypedLike) = imag(f)

Base.conj(f::TypedLike) = operate_coefficients(conj, f)
function MA.promote_operation(
    ::typeof(conj),
    T::Type{<:Union{MOI.SingleVariable,MOI.VectorOfVariables}},
)
    return T
end
Base.conj(f::Union{MOI.SingleVariable,MOI.VectorOfVariables}) = f<|MERGE_RESOLUTION|>--- conflicted
+++ resolved
@@ -12,10 +12,6 @@
 function.
 """
 function eval_variables end
-<<<<<<< HEAD
-eval_variables(varval::Function, f::SVF) = varval(f.variable)
-eval_variables(varval::Function, f::VVF) = varval.(f.variables)
-=======
 
 function eval_variables(varval::Function, f::SVF)
     return varval(f.variable)
@@ -24,7 +20,6 @@
 function eval_variables(varval::Function, f::VVF)
     return varval.(f.variables)
 end
->>>>>>> e0f8b056
 
 function eval_variables(varval::Function, f::SAF)
     return mapreduce(t -> eval_term(varval, t), +, f.terms, init = f.constant)
@@ -169,24 +164,19 @@
 function map_indices(index_map::F, f::MOI.VectorOfVariables) where {F<:Function}
     return MOI.VectorOfVariables(index_map.(f.variables))
 end
-<<<<<<< HEAD
 function map_indices(index_map::Function, f::F) where {F <: VAF}
     return F(map_indices.(index_map, f.terms), MOI.constant(f))
 end
 
-function map_indices(index_map::Function, f::F) where {F <: MOI.GenericScalarAffineFunction}
+function map_indices(index_map::FI, f::F) where {FI <: Function, F <: MOI.GenericScalarAffineFunction}
     return F(map_indices.(index_map, MOI.scalar_terms(f)), MOI.constant(f))
 end
-
-function map_indices(index_map::Function, f::Union{SQF,VQF})
-=======
 
 function map_indices(index_map::F, f::Union{SAF,VAF}) where {F<:Function}
     return typeof(f)(map_indices.(index_map, f.terms), MOI.constant(f))
 end
 
 function map_indices(index_map::F, f::Union{SQF,VQF}) where {F<:Function}
->>>>>>> e0f8b056
     lin = map_indices.(index_map, f.affine_terms)
     quad = map_indices.(index_map, f.quadratic_terms)
     return typeof(f)(lin, quad, MOI.constant(f))
@@ -302,20 +292,12 @@
 end
 
 function substitute_variables(
-<<<<<<< HEAD
-    variable_map::Function,
+    variable_map::F,
     func::FT,
-) where {T, FT <: MOI.GenericScalarAffineFunction{T}}
+) where {T, F <: Function, FT <: MOI.GenericScalarAffineFunction{T}}
     g = FT(MOI.ScalarAffineTerm{T}[], MOI.constant(func))
-    for term in MOI.scalar_terms(func)
-=======
-    variable_map::F,
-    func::MOI.ScalarAffineFunction{T},
-) where {T,F<:Function}
-    g = MOI.ScalarAffineFunction(MOI.ScalarAffineTerm{T}[], MOI.constant(func))
     for term in func.terms
->>>>>>> e0f8b056
-        operate!(
+    operate!(
             +,
             T,
             g,
