# Copyright (c) 2017: Miles Lubin and contributors
# Copyright (c) 2017: Google Inc.
#
# Use of this source code is governed by an MIT-style license that can be found
# in the LICENSE.md file or at https://opensource.org/licenses/MIT.

# Functions convertible to a ScalarAffineFunction
const ScalarAffineLike{T} =
    Union{T,MOI.VariableIndex,MOI.ScalarAffineFunction{T}}
# Functions convertible to a ScalarQuadraticFunction
const ScalarQuadraticLike{T} =
    Union{ScalarAffineLike{T},MOI.ScalarQuadraticFunction{T}}

# `ScalarLike` for which `T` is defined to avoid defining, e.g.,
# `+(::VariableIndex, ::Any)` which should rather be
# `+(::VariableIndex, ::Number)`.
const TypedScalarLike{T} =
    Union{MOI.ScalarAffineFunction{T},MOI.ScalarQuadraticFunction{T}}
# Used for overloading Base operator functions so `T` is not in the union to
# avoid overloading e.g. `+(::Float64, ::Float64)`
const ScalarLike{T} = Union{MOI.VariableIndex,TypedScalarLike{T}}

# Functions convertible to a VectorAffineFunction
const VectorAffineLike{T} =
    Union{Vector{T},MOI.VectorOfVariables,MOI.VectorAffineFunction{T}}
# Functions convertible to a VectorQuadraticFunction
const VectorQuadraticLike{T} =
    Union{VectorAffineLike{T},MOI.VectorQuadraticFunction{T}}

# `VectorLike` for which `T` is defined to avoid defining, e.g.,
# `+(::VectorOfVariables, ::Any)` which should rather be
# `+(::VectorOfVariables, ::Number)`.
const TypedVectorLike{T} =
    Union{MOI.VectorAffineFunction{T},MOI.VectorQuadraticFunction{T}}
# Used for overloading Base operator functions so `T` is not in the union to
# avoid overloading e.g. `+(::Float64, ::Float64)`
const VectorLike{T} = Union{MOI.VectorOfVariables,TypedVectorLike{T}}

const TypedLike{T} = Union{TypedScalarLike{T},TypedVectorLike{T}}

const ObjectWithoutIndex = Union{
    AbstractString,
    Enum,
    Function,
    Nothing,
    Number,
    Symbol,
    Type,
    MOI.AbstractSet,
    MOI.AnyAttribute,
    MOI.ModelLike,
    MOI.NLPBlockData,
}

const ObjectOrTupleWithoutIndex =
    Union{ObjectWithoutIndex,Tuple{Vararg{ObjectWithoutIndex}}}

const ObjectOrTupleOrArrayWithoutIndex = Union{
    ObjectOrTupleWithoutIndex,
    AbstractArray{<:ObjectOrTupleWithoutIndex},
    AbstractArray{<:AbstractArray{<:ObjectOrTupleWithoutIndex}},
}

"""
    variable_function_type(::Type{<:MOI.AbstractSet})

Return the variable type associated with a set, that is, [`MOI.VariableIndex`](@ref)
for scalar sets and [`MOI.VectorOfVariables`](@ref) for vector sets.
"""
variable_function_type(::Type{<:MOI.AbstractScalarSet}) = MOI.VariableIndex

variable_function_type(::Type{<:MOI.AbstractVectorSet}) = MOI.VectorOfVariables

"""
    value_type(::Type{T}, ::Type{F}) where {T,F<:MOI.AbstractFunction}

Returns the output type that results if a function of type `F` is evaluated
using variables with numeric type `T`.

In other words, this is the return type for
`MOI.Utilities.eval_variables(value_fn::Function, model, f::F)` for a function
`value_fn(::MOI.VariableIndex)::T`.
"""
function value_type end

value_type(::Type{T}, ::Type{MOI.VariableIndex}) where {T} = T

function value_type(
    ::Type{T},
    ::Type{<:Union{MOI.ScalarAffineFunction{C},MOI.ScalarQuadraticFunction{C}}},
) where {C,T}
    return MA.promote_operation(*, C, T)
end

value_type(::Type{T}, ::Type{MOI.ScalarNonlinearFunction}) where {T} = T

function value_type(
    ::Type{T},
    ::Type{F},
) where {T,F<:MOI.AbstractVectorFunction}
    return Vector{value_type(T, scalar_type(F))}
end

"""
    eval_variables(value_fn::Function, f::MOI.AbstractFunction)

Returns the value of function `f` if each variable index `vi` is evaluated as
`value_fn(vi)`.

Note that `value_fn` must return a Number. See [`substitute_variables`](@ref)
for a similar function where `value_fn` returns an
[`MOI.AbstractScalarFunction`](@ref).
<<<<<<< HEAD
=======

!!! warning
    The two-argument version of `eval_variables` is deprecated and may be
    removed in MOI v2.0.0. Use the three-argument method
    `eval_variables(::Function, ::MOI.ModelLike, ::MOI.AbstractFunction)`
    instead.
>>>>>>> 17a98ba5
"""
function eval_variables end

function eval_variables(value_fn::Function, t::MOI.ScalarAffineTerm)
    return t.coefficient * value_fn(t.variable)
end

function eval_variables(value_fn::Function, t::MOI.ScalarQuadraticTerm)
    out = t.coefficient * value_fn(t.variable_1) * value_fn(t.variable_2)
    return t.variable_1 == t.variable_2 ? out / 2 : out
end

eval_variables(value_fn::Function, f::MOI.VariableIndex) = value_fn(f)

function eval_variables(value_fn::Function, f::MOI.ScalarAffineFunction)
    out = f.constant
    for t in f.terms
        out += eval_variables(value_fn, t)
    end
    return out
end

function eval_variables(value_fn::Function, f::MOI.ScalarQuadraticFunction)
    out = f.constant
    for a in f.affine_terms
        out += eval_variables(value_fn, a)
    end
    for q in f.quadratic_terms
        out += eval_variables(value_fn, q)
    end
    return out
end

function eval_variables(value_fn::Function, f::MOI.VectorOfVariables)
    return value_fn.(f.variables)
end

function eval_variables(value_fn::Function, f::MOI.VectorAffineFunction)
    out = copy(f.constants)
    for t in f.terms
        out[t.output_index] += eval_variables(value_fn, t.scalar_term)
    end
    return out
end

function eval_variables(value_fn::Function, f::MOI.VectorQuadraticFunction)
    out = copy(f.constants)
    for t in f.affine_terms
        out[t.output_index] += eval_variables(value_fn, t.scalar_term)
    end
    for t in f.quadratic_terms
        out[t.output_index] += eval_variables(value_fn, t.scalar_term)
    end
    return out
end

"""
    eval_variables(
        value_fn::Function,
        model::MOI.ModelLike,
        f::MOI.AbstractFunction,
    )

Returns the value of function `f` if each variable index `vi` is evaluated as
`value_fn(vi)`.

Note that `value_fn` must return a Number. See [`substitute_variables`](@ref)
for a similar function where `value_fn` returns an
[`MOI.AbstractScalarFunction`](@ref).
"""
function eval_variables(
    value_fn::F,
    model::MOI.ModelLike,
    f::MOI.AbstractFunction,
) where {F}
    return eval_variables(value_fn, f)
end

# The `eval_variables(::F, ::MOI.ModelLike, ::MOI.ScalarNonlinearFunction)`
# method is defined in the MOI.Nonlinear submodule.

"""
    map_indices(index_map::Function, attr::MOI.AnyAttribute, x::X)::X where {X}

Substitute any [`MOI.VariableIndex`](@ref) (resp. [`MOI.ConstraintIndex`](@ref))
in `x` by the [`MOI.VariableIndex`](@ref) (resp. [`MOI.ConstraintIndex`](@ref))
of the same type given by `index_map(x)`.

## When to implement this method for new types `X`

This function is used by implementations of [`MOI.copy_to`](@ref) on
constraint functions, attribute values and submittable values. If you define a
new attribute whose values `x::X` contain variable or constraint indices, you
must also implement this function.
"""
map_indices(f, ::MOI.AnyAttribute, x) = map_indices(f, x)

# RawOptimizerAttribute values are passed through un-changed.
map_indices(::Any, ::MOI.RawOptimizerAttribute, x) = x

"""
    map_indices(
        variable_map::AbstractDict{T,T},
        x::X,
    )::X where {T<:MOI.Index,X}

Shortcut for `map_indices(vi -> variable_map[vi], x)`.
"""
function map_indices(
    variable_map::AbstractDict{T,T},
    x::X,
)::X where {T<:MOI.Index,X}
    return map_indices(Base.Fix1(getindex, variable_map), x)
end

map_indices(::F, x::ObjectOrTupleOrArrayWithoutIndex) where {F<:Function} = x

function map_indices(index_map::F, vi::MOI.VariableIndex) where {F<:Function}
    return index_map(vi)
end

function map_indices(index_map::F, ci::MOI.ConstraintIndex) where {F<:Function}
    return index_map(ci)
end

function map_indices(index_map::F, x::AbstractArray) where {F<:Function}
    return [map_indices(index_map, xi) for xi in x]
end

function map_indices(index_map::F, t::MOI.ScalarAffineTerm) where {F<:Function}
    return MOI.ScalarAffineTerm(t.coefficient, index_map(t.variable))
end

function map_indices(
    index_map::F,
    t::MOI.ScalarQuadraticTerm,
) where {F<:Function}
    return MOI.ScalarQuadraticTerm(
        t.coefficient,
        index_map(t.variable_1),
        index_map(t.variable_2),
    )
end

function map_indices(index_map::F, t::MOI.VectorAffineTerm) where {F<:Function}
    return MOI.VectorAffineTerm(
        t.output_index,
        map_indices(index_map, t.scalar_term),
    )
end

function map_indices(
    index_map::F,
    t::MOI.VectorQuadraticTerm,
) where {F<:Function}
    return MOI.VectorQuadraticTerm(
        t.output_index,
        map_indices(index_map, t.scalar_term),
    )
end

function map_indices(
    index_map::F,
    f::MOI.ScalarAffineFunction,
) where {F<:Function}
    return MOI.ScalarAffineFunction(
        map_indices(index_map, f.terms),
        MOI.constant(f),
    )
end

function map_indices(
    index_map::F,
    f::MOI.ScalarQuadraticFunction,
) where {F<:Function}
    return MOI.ScalarQuadraticFunction(
        map_indices(index_map, f.quadratic_terms),
        map_indices(index_map, f.affine_terms),
        MOI.constant(f),
    )
end

function map_indices(index_map::F, f::MOI.VectorOfVariables) where {F<:Function}
    return MOI.VectorOfVariables(map_indices(index_map, f.variables))
end

function map_indices(
    index_map::F,
    f::MOI.VectorAffineFunction,
) where {F<:Function}
    return MOI.VectorAffineFunction(
        map_indices(index_map, f.terms),
        MOI.constant(f),
    )
end

function map_indices(
    index_map::F,
    f::MOI.VectorQuadraticFunction,
) where {F<:Function}
    return MOI.VectorQuadraticFunction(
        map_indices(index_map, f.quadratic_terms),
        map_indices(index_map, f.affine_terms),
        MOI.constant(f),
    )
end

function map_indices(
    index_map::F,
    f::MOI.ScalarNonlinearFunction,
) where {F<:Function}
    # TODO(odow): this uses recursion. We should remove at some point.
    return MOI.ScalarNonlinearFunction(
        f.head,
        convert(Vector{Any}, map_indices(index_map, f.args)),
    )
end

map_indices(::F, change::MOI.ScalarConstantChange) where {F<:Function} = change

map_indices(::F, change::MOI.VectorConstantChange) where {F<:Function} = change

function map_indices(
    index_map::F,
    change::MOI.ScalarCoefficientChange,
) where {F<:Function}
    return MOI.ScalarCoefficientChange(
        index_map(change.variable),
        change.new_coefficient,
    )
end

function map_indices(
    index_map::F,
    change::MOI.MultirowChange,
) where {F<:Function}
    return MOI.MultirowChange(
        index_map(change.variable),
        change.new_coefficients,
    )
end

# For performance reason, we assume that the type of the function does not
# change in `substitute_variables`.

"""
    substitute_variables(variable_map::Function, x)

Substitute any [`MOI.VariableIndex`](@ref) in `x` by `variable_map(x)`. The
`variable_map` function returns either [`MOI.VariableIndex`](@ref) or
[`MOI.ScalarAffineFunction`](@ref), see [`eval_variables`](@ref) for a similar
function where `variable_map` returns a number.

This function is used by bridge optimizers on constraint functions, attribute
values and submittable values when at least one variable bridge is used hence it
needs to be implemented for custom types that are meant to be used as attribute
or submittable value.

!!! note
    When implementing a new method, don't use `substitute_variables(::Function`,
    because Julia will not specialize on it. Use instead
    `substitute_variables(::F, ...) where {F<:Function}`.
"""
function substitute_variables end

function substitute_variables(
    ::F,
    x::ObjectOrTupleOrArrayWithoutIndex,
) where {F<:Function}
    return x
end

function substitute_variables(
    variable_map::F,
    x::MOI.VariableIndex,
) where {F<:Function}
    f = variable_map(x)
    if f != x
        error("Cannot substitute `$x` as it is bridged into `$f`.")
    end
    return x
end

# This method is used when submitting `HeuristicSolution`.
function substitute_variables(
    variable_map::F,
    x::Vector{MOI.VariableIndex},
) where {F<:Function}
    return substitute_variables.(variable_map, x)
end

function substitute_variables(
    variable_map::F,
    term::MOI.ScalarAffineTerm{T},
) where {T,F<:Function}
    # We could have `T = Complex{Float64}` and `variable_map(term.variable)`
    # be a `MOI.ScalarAffineFunction{Float64}` with the Hermitian to PSD bridge.
    # We convert to `MOI.ScalarAffineFunction{T}` to avoid any issue.
    f = convert(MOI.ScalarAffineFunction{T}, variable_map(term.variable))
    return operate(*, T, term.coefficient, f)::MOI.ScalarAffineFunction{T}
end

function substitute_variables(
    variable_map::F,
    term::MOI.ScalarQuadraticTerm{T},
) where {T,F<:Function}
    # We could have `T = Complex{Float64}` and `variable_map(term.variable)`
    # be a `MOI.ScalarAffineFunction{Float64}` with the Hermitian to PSD bridge.
    # We convert to `MOI.ScalarAffineFunction{T}` to avoid any issue.
    f1 = convert(MOI.ScalarAffineFunction{T}, variable_map(term.variable_1))
    f2 = convert(MOI.ScalarAffineFunction{T}, variable_map(term.variable_2))
    f12 = operate(*, T, f1, f2)::MOI.ScalarQuadraticFunction{T}
    coef = term.coefficient
    # The quadratic terms are evaluated as x'Qx/2 so a diagonal term should
    # be divided by 2 while an off-diagonal term appears twice in the matrix
    # and is divided by 2 so it stays the same.
    if term.variable_1 == term.variable_2
        coef /= 2
    end
    return operate!(*, T, f12, coef)
end

function substitute_variables(
    variable_map::F,
    f::MOI.ScalarAffineFunction{T},
) where {T,F<:Function}
    g = MOI.ScalarAffineFunction(MOI.ScalarAffineTerm{T}[], MOI.constant(f))
    for term in f.terms
        # This works because substitute_variables actually returns a function,
        # not a term.
        g = operate!(+, T, g, substitute_variables(variable_map, term))
    end
    return g
end

function substitute_variables(
    variable_map::F,
    f::MOI.ScalarQuadraticFunction{T},
) where {T,F<:Function}
    g = MOI.ScalarQuadraticFunction(
        MOI.ScalarQuadraticTerm{T}[],
        MOI.ScalarAffineTerm{T}[],
        MOI.constant(f),
    )
    for a_term in f.affine_terms
        g = operate!(+, T, g, substitute_variables(variable_map, a_term))
    end
    for q_term in f.quadratic_terms
        g = operate!(+, T, g, substitute_variables(variable_map, q_term))
    end
    return g
end

function substitute_variables(
    variable_map::F,
    f::MOI.ScalarNonlinearFunction,
) where {F<:Function}
    # TODO(odow): this uses recursion. We should remove at some point.
    return MOI.ScalarNonlinearFunction(
        f.head,
        Any[substitute_variables(variable_map, a) for a in f.args],
    )
end

function substitute_variables(
    variable_map::F,
    f::MOI.VectorAffineFunction{T},
) where {T,F<:Function}
    g = MOI.VectorAffineFunction(
        MOI.VectorAffineTerm{T}[],
        copy(MOI.constant(f)),
    )
    for term in f.terms
        term_f = substitute_variables(variable_map, term.scalar_term)
        operate_output_index!(+, T, term.output_index, g, term_f)
    end
    return g
end

function substitute_variables(
    variable_map::F,
    f::MOI.VectorQuadraticFunction{T},
) where {T,F<:Function}
    g = MOI.VectorQuadraticFunction(
        MOI.VectorQuadraticTerm{T}[],
        MOI.VectorAffineTerm{T}[],
        copy(MOI.constant(f)),
    )
    for term in f.affine_terms
        sub = substitute_variables(variable_map, term.scalar_term)
        operate_output_index!(+, T, term.output_index, g, sub)
    end
    for term in f.quadratic_terms
        sub = substitute_variables(variable_map, term.scalar_term)
        operate_output_index!(+, T, term.output_index, g, sub)
    end
    return g
end

"""
    scalar_type(F::Type{<:MOI.AbstractVectorFunction})

Type of functions obtained by indexing objects obtained by calling `eachscalar`
on functions of type `F`.
"""
function scalar_type end

scalar_type(::Type{<:AbstractVector{T}}) where {T} = T

scalar_type(::Type{MOI.VectorOfVariables}) = MOI.VariableIndex

function scalar_type(::Type{MOI.VectorAffineFunction{T}}) where {T}
    return MOI.ScalarAffineFunction{T}
end

function scalar_type(::Type{MOI.VectorQuadraticFunction{T}}) where {T}
    return MOI.ScalarQuadraticFunction{T}
end

"""
    vector_type(::Type{<:MOI.AbstractScalarFunction})

Return the [`MOI.AbstractVectorFunction`](@ref) associated with the scalar type
`F`.
"""
function vector_type end

vector_type(::Type{T}) where {T} = Vector{T}

vector_type(::Type{MOI.VariableIndex}) = MOI.VectorOfVariables

function vector_type(::Type{MOI.ScalarAffineFunction{T}}) where {T}
    return MOI.VectorAffineFunction{T}
end

function vector_type(::Type{MOI.ScalarQuadraticFunction{T}}) where {T}
    return MOI.VectorQuadraticFunction{T}
end

"""
    ScalarFunctionIterator{F<:MOI.AbstractVectorFunction}

A type that allows iterating over the scalar-functions that comprise an
`AbstractVectorFunction`.
"""
struct ScalarFunctionIterator{F<:MOI.AbstractVectorFunction,C}
    f::F
    # Cache that can be used to store a precomputed datastructure that allows
    # an efficient implementation of `getindex`.
    cache::C
end

function ScalarFunctionIterator(func::MOI.AbstractVectorFunction)
    return ScalarFunctionIterator(func, scalar_iterator_cache(func))
end

scalar_iterator_cache(func::MOI.AbstractVectorFunction) = nothing

function output_index_iterator(terms::AbstractVector, output_dimension)
    start = zeros(Int, output_dimension)
    next = Vector{Int}(undef, length(terms))
    last = zeros(Int, output_dimension)
    for i in eachindex(terms)
        j = terms[i].output_index
        if iszero(last[j])
            start[j] = i
        else
            next[last[j]] = i
        end
        last[j] = i
    end
    for j in eachindex(last)
        if !iszero(last[j])
            next[last[j]] = 0
        end
    end
    return ChainedIterator(start, next)
end

struct ChainedIterator
    start::Vector{Int}
    next::Vector{Int}
end

struct ChainedIteratorAtIndex
    start::Int
    next::Vector{Int}
end

function ChainedIteratorAtIndex(it::ChainedIterator, index::Int)
    return ChainedIteratorAtIndex(it.start[index], it.next)
end

#TODO We could also precompute the length for each `output_index`,
# check that it's a win.
Base.IteratorSize(::ChainedIteratorAtIndex) = Base.SizeUnknown()

function Base.iterate(it::ChainedIteratorAtIndex, i = it.start)
    if iszero(i)
        return nothing
    end
    return i, it.next[i]
end

function ScalarFunctionIterator(f::MOI.VectorAffineFunction)
    return ScalarFunctionIterator(
        f,
        output_index_iterator(f.terms, MOI.output_dimension(f)),
    )
end

function ScalarFunctionIterator(f::MOI.VectorQuadraticFunction)
    return ScalarFunctionIterator(
        f,
        (
            output_index_iterator(f.quadratic_terms, MOI.output_dimension(f)),
            output_index_iterator(f.affine_terms, MOI.output_dimension(f)),
        ),
    )
end

"""
    eachscalar(f::MOI.AbstractVectorFunction)

Returns an iterator for the scalar components of the vector function.

See also [`scalarize`](@ref).
"""
eachscalar(f::MOI.AbstractVectorFunction) = ScalarFunctionIterator(f)

"""
    eachscalar(f::MOI.AbstractVector)

Returns an iterator for the scalar components of the vector.
"""
eachscalar(f::AbstractVector) = f

function Base.iterate(it::ScalarFunctionIterator, state = 1)
    if state > length(it)
        return nothing
    end
    return (it[state], state + 1)
end

function Base.length(it::ScalarFunctionIterator{<:MOI.AbstractVectorFunction})
    return MOI.output_dimension(it.f)
end

function Base.eltype(::ScalarFunctionIterator{MOI.VectorOfVariables})
    return MOI.VariableIndex
end

function Base.eltype(
    ::ScalarFunctionIterator{MOI.VectorAffineFunction{T}},
) where {T}
    return MOI.ScalarAffineFunction{T}
end

function Base.eltype(
    ::ScalarFunctionIterator{MOI.VectorQuadraticFunction{T}},
) where {T}
    return MOI.ScalarQuadraticFunction{T}
end

Base.lastindex(it::ScalarFunctionIterator) = length(it)

function Base.getindex(
    it::ScalarFunctionIterator{MOI.VectorOfVariables},
    output_index::Integer,
)
    return it.f.variables[output_index]
end

function Base.getindex(
    it::ScalarFunctionIterator{MOI.VectorOfVariables},
    output_indices::AbstractVector{<:Integer},
)
    return MOI.VectorOfVariables(it.f.variables[output_indices])
end

function Base.getindex(
    it::ScalarFunctionIterator{MOI.VectorAffineFunction{T}},
    output_index::Integer,
) where {T}
    return MOI.ScalarAffineFunction{T}(
        MOI.ScalarAffineTerm{T}[
            it.f.terms[i].scalar_term for
            i in ChainedIteratorAtIndex(it.cache, output_index)
        ],
        it.f.constants[output_index],
    )
end

function Base.getindex(
    it::ScalarFunctionIterator{MOI.VectorAffineFunction{T}},
    output_indices::AbstractVector{<:Integer},
) where {T}
    terms = MOI.VectorAffineTerm{T}[]
    for (i, output_index) in enumerate(output_indices)
        for j in ChainedIteratorAtIndex(it.cache, output_index)
            push!(terms, MOI.VectorAffineTerm(i, it.f.terms[j].scalar_term))
        end
    end
    return MOI.VectorAffineFunction(terms, it.f.constants[output_indices])
end

function Base.getindex(
    it::ScalarFunctionIterator{MOI.VectorQuadraticFunction{T}},
    output_index::Integer,
) where {T}
    return MOI.ScalarQuadraticFunction(
        MOI.ScalarQuadraticTerm{T}[
            it.f.quadratic_terms[i].scalar_term for
            i in ChainedIteratorAtIndex(it.cache[1], output_index)
        ],
        MOI.ScalarAffineTerm{T}[
            it.f.affine_terms[i].scalar_term for
            i in ChainedIteratorAtIndex(it.cache[2], output_index)
        ],
        it.f.constants[output_index],
    )
end

function Base.getindex(
    it::ScalarFunctionIterator{MOI.VectorQuadraticFunction{T}},
    output_indices::AbstractVector{<:Integer},
) where {T}
    vat = MOI.VectorAffineTerm{T}[]
    vqt = MOI.VectorQuadraticTerm{T}[]
    for (i, output_index) in enumerate(output_indices)
        for j in ChainedIteratorAtIndex(it.cache[2], output_index)
            push!(
                vat,
                MOI.VectorAffineTerm(i, it.f.affine_terms[j].scalar_term),
            )
        end
        for j in ChainedIteratorAtIndex(it.cache[1], output_index)
            push!(
                vqt,
                MOI.VectorQuadraticTerm(i, it.f.quadratic_terms[j].scalar_term),
            )
        end
    end
    return MOI.VectorQuadraticFunction(vqt, vat, it.f.constants[output_indices])
end

"""
    zero_with_output_dimension(::Type{T}, output_dimension::Integer) where {T}

Create an instance of type `T` with the output dimension `output_dimension`.

This is mostly useful in Bridges, when code needs to be agnostic to the type of
vector-valued function that is passed in.
"""
function zero_with_output_dimension end

function zero_with_output_dimension(::Type{Vector{T}}, n::Integer) where {T}
    return zeros(T, n)
end

function zero_with_output_dimension(
    ::Type{MOI.VectorAffineFunction{T}},
    n::Integer,
) where {T}
    return MOI.VectorAffineFunction{T}(MOI.VectorAffineTerm{T}[], zeros(T, n))
end

function zero_with_output_dimension(
    ::Type{MOI.VectorQuadraticFunction{T}},
    n::Integer,
) where {T}
    return MOI.VectorQuadraticFunction{T}(
        MOI.VectorQuadraticTerm{T}[],
        MOI.VectorAffineTerm{T}[],
        zeros(T, n),
    )
end

"""
    unsafe_add(t1::MOI.ScalarAffineTerm, t2::MOI.ScalarAffineTerm)

Sums the coefficients of `t1` and `t2` and returns an output
`MOI.ScalarAffineTerm`. It is unsafe because it uses the `variable` of `t1` as
the `variable` of the output without checking that it is equal to that of `t2`.
"""
function unsafe_add(t1::MOI.ScalarAffineTerm, t2::MOI.ScalarAffineTerm)
    return MOI.ScalarAffineTerm(t1.coefficient + t2.coefficient, t1.variable)
end

"""
    unsafe_add(t1::MOI.ScalarQuadraticTerm, t2::MOI.ScalarQuadraticTerm)

Sums the coefficients of `t1` and `t2` and returns an output
`MOI.ScalarQuadraticTerm`. It is unsafe because it uses the `variable`'s
of `t1` as the `variable`'s of the output without checking that they are
the same (up to permutation) to those of `t2`.
"""
function unsafe_add(t1::MOI.ScalarQuadraticTerm, t2::MOI.ScalarQuadraticTerm)
    return MOI.ScalarQuadraticTerm(
        t1.coefficient + t2.coefficient,
        t1.variable_1,
        t1.variable_2,
    )
end

"""
    unsafe_add(t1::MOI.VectorAffineTerm, t2::MOI.VectorAffineTerm)

Sums the coefficients of `t1` and `t2` and returns an output
`MOI.VectorAffineTerm`. It is unsafe because it uses the `output_index` and
`variable` of `t1` as the `output_index` and `variable` of the output term
without checking that they are equal to those of `t2`.
"""
function unsafe_add(
    t1::T,
    t2::T,
) where {T<:Union{MOI.VectorAffineTerm,MOI.VectorQuadraticTerm}}
    scalar_term = unsafe_add(t1.scalar_term, t2.scalar_term)
    return T(t1.output_index, scalar_term)
end

# Generic fallback for items inside NonlinearFunctions like numbers.
is_canonical(::Any) = true

is_canonical(::MOI.AbstractFunction) = false

is_canonical(::Union{MOI.VariableIndex,MOI.VectorOfVariables}) = true

function is_canonical(f::MOI.ScalarNonlinearFunction)
    # Don't use recursion here! This gets called for all scalar nonlinear
    # constraints.
    stack = Any[arg for arg in f.args]
    while !isempty(stack)
        arg = pop!(stack)
        if arg isa MOI.ScalarNonlinearFunction
            for a in arg.args
                push!(stack, a)
            end
        else
            if !is_canonical(arg)
                return false
            end
        end
    end
    return true
end

"""
    is_canonical(f::Union{ScalarAffineFunction, VectorAffineFunction})

Returns a Bool indicating whether the function is in canonical form.
See [`canonical`](@ref).
"""
function is_canonical(
    f::Union{MOI.ScalarAffineFunction,MOI.VectorAffineFunction},
)
    return _is_strictly_sorted(f.terms)
end

"""
    is_canonical(f::Union{ScalarQuadraticFunction, VectorQuadraticFunction})

Returns a Bool indicating whether the function is in canonical form.
See [`canonical`](@ref).
"""
function is_canonical(
    f::Union{MOI.ScalarQuadraticFunction,MOI.VectorQuadraticFunction},
)
    return _is_strictly_sorted(f.affine_terms) &&
           _is_strictly_sorted(f.quadratic_terms)
end

function _is_strictly_sorted(x::Vector)
    if isempty(x)
        return true
    end
    @inbounds current_x = x[1]
    if iszero(MOI.coefficient(current_x))
        return false
    end
    current_fx = MOI.term_indices(current_x)
    @inbounds for i in 2:length(x)
        next_x = x[i]
        if iszero(MOI.coefficient(next_x))
            return false
        end
        next_fx = MOI.term_indices(next_x)
        if next_fx <= current_fx
            return false
        end
        current_x, current_fx = next_x, next_fx
    end
    return true
end

"""
    canonical(f::MOI.AbstractFunction)

Returns the function in a canonical form, i.e.

 * A term appear only once.
 * The coefficients are nonzero.
 * The terms appear in increasing order of variable where there the order of the
   variables is the order of their value.
 * For a `AbstractVectorFunction`, the terms are sorted in ascending order of
   output index.

The output of `canonical` can be assumed to be a copy of `f`, even for
`VectorOfVariables`.

## Examples

If `x` (resp. `y`, `z`) is `VariableIndex(1)` (resp. 2, 3). The canonical
representation of `ScalarAffineFunction([y, x, z, x, z], [2, 1, 3, -2, -3], 5)`
is `ScalarAffineFunction([x, y], [-1, 2], 5)`.
"""
function canonical(f::MOI.AbstractFunction)
    g = copy(f)
    if !is_canonical(g)
        canonicalize!(g)
    end
    return g
end

canonicalize!(f::Union{MOI.VectorOfVariables,MOI.VariableIndex}) = f

"""
    canonicalize!(f::Union{ScalarAffineFunction, VectorAffineFunction})

Convert a function to canonical form in-place, without allocating a copy to hold
the result. See [`canonical`](@ref).
"""
function canonicalize!(
    f::Union{MOI.ScalarAffineFunction,MOI.VectorAffineFunction},
)
    _sort_and_compress!(f.terms)
    return f
end

function canonicalize!(f::MOI.ScalarNonlinearFunction)
    for (i, arg) in enumerate(f.args)
        if !is_canonical(arg)
            f.args[i] = canonicalize!(arg)
        end
    end
    return f
end

"""
    canonicalize!(f::Union{ScalarQuadraticFunction, VectorQuadraticFunction})

Convert a function to canonical form in-place, without allocating a copy to hold
the result. See [`canonical`](@ref).
"""
function canonicalize!(
    f::Union{MOI.ScalarQuadraticFunction,MOI.VectorQuadraticFunction},
)
    _sort_and_compress!(f.affine_terms)
    _sort_and_compress!(f.quadratic_terms)
    return f
end

"""
    _sort_and_compress!(x::Vector)

Sort the vector `x` in-place using `by` as the function from elements to
comparable keys, then combine all entries for which `by(x[i]) == by(x[j])` using
the function `x[i] = combine(x[i], x[j])`, and remove any entries for which
`keep(x[i]) == false`. This may result in `x` being resized to a shorter length.
"""
function _sort_and_compress!(x::Vector)
    if length(x) == 0
        return
    end
    sort!(x, QuickSort, Base.Order.ord(isless, MOI.term_indices, false))
    i = 1
    @inbounds for j in 2:length(x)
        if MOI.term_indices(x[i]) == MOI.term_indices(x[j])
            x[i] = unsafe_add(x[i], x[j])
        elseif iszero(MOI.coefficient(x[i]))
            x[i] = x[j]
        else
            x[i+1] = x[j]
            i += 1
        end
    end
    if iszero(MOI.coefficient(x[i]))
        i -= 1
    end
    resize!(x, i)
    return
end

"""
    all_coefficients(p::Function, f::MOI.AbstractFunction)

Determine whether predicate `p` returns `true` for all coefficients of `f`,
returning `false` as soon as the first coefficient of `f` for which `p`
returns `false` is encountered (short-circuiting). Similar to `all`.
"""
function all_coefficients end

function all_coefficients(p::Function, f::MOI.ScalarAffineFunction)
    return p(f.constant) && all(t -> p(MOI.coefficient(t)), f.terms)
end

function all_coefficients(p::Function, f::MOI.ScalarQuadraticFunction)
    return p(f.constant) &&
           all(t -> p(MOI.coefficient(t)), f.affine_terms) &&
           all(t -> p(MOI.coefficient(t)), f.quadratic_terms)
end

"""
    isapprox_zero(f::MOI.AbstractFunction, tol)

Return a `Bool` indicating whether the function `f` is approximately zero using
`tol` as a tolerance.

## Important note

This function assumes that `f` does not contain any duplicate terms, you might
want to first call [`canonical`](@ref) if that is not guaranteed.
For instance, given
```julia
f = MOI.ScalarAffineFunction(MOI.ScalarAffineTerm.([1, -1], [x, x]), 0)
```
then `isapprox_zero(f)` is `false` but `isapprox_zero(MOIU.canonical(f))` is
`true`.
"""
function isapprox_zero end

isapprox_zero(α::AbstractFloat, tol) = -tol <= α <= tol

isapprox_zero(α::Union{Integer,Rational}, tol) = iszero(α)

function isapprox_zero(f::MOI.AbstractFunction, tol)
    return all_coefficients(α -> isapprox_zero(α, tol), f)
end

_is_constant(f::MOI.ScalarAffineFunction) = isempty(f.terms)

function _is_constant(f::MOI.ScalarQuadraticFunction)
    return isempty(f.affine_terms) && isempty(f.quadratic_terms)
end

Base.iszero(::MOI.VariableIndex) = false

function Base.iszero(
    f::Union{MOI.ScalarAffineFunction,MOI.ScalarQuadraticFunction},
)
    return iszero(MOI.constant(f)) && _is_constant(canonical(f))
end

Base.isone(::MOI.VariableIndex) = false

function Base.isone(
    f::Union{MOI.ScalarAffineFunction,MOI.ScalarQuadraticFunction},
)
    return isone(MOI.constant(f)) && _is_constant(canonical(f))
end

_keep_all(keep::Function, v::MOI.VariableIndex) = keep(v)

function _keep_all(keep::Function, t::MOI.ScalarAffineTerm)
    return keep(t.variable)
end

function _keep_all(keep::Function, t::MOI.ScalarQuadraticTerm)
    return keep(t.variable_1) && keep(t.variable_2)
end

function _keep_all(
    keep::Function,
    t::Union{MOI.VectorAffineTerm,MOI.VectorQuadraticTerm},
)
    return _keep_all(keep, t.scalar_term)
end

# Removes terms or variables in `vis_or_terms` that contains the variable of index `vi`
function _filter_variables(keep::Function, variables_or_terms::Vector)
    return filter(el -> _keep_all(keep, el), variables_or_terms)
end

"""
    filter_variables(keep::Function, f::AbstractFunction)

Return a new function `f` with the variable `vi` such that `!keep(vi)` removed.

WARNING: Don't define `filter_variables(::Function, ...)` because Julia will
not specialize on this. Define instead
`filter_variables(::F, ...) where {F<:Function}`.
"""
function filter_variables end

function filter_variables(keep::Function, f::MOI.VariableIndex)
    if !keep(f)
        error(
            "Cannot remove variable from a `VariableIndex` function of the",
            " same variable.",
        )
    end
    return f
end

function filter_variables(keep::Function, f::MOI.VectorOfVariables)
    return MOI.VectorOfVariables(_filter_variables(keep, f.variables))
end

function filter_variables(
    keep::Function,
    f::Union{MOI.ScalarAffineFunction,MOI.VectorAffineFunction},
)
    return typeof(f)(_filter_variables(keep, f.terms), MOI.constant(f))
end

function filter_variables(
    keep::Function,
    f::Union{MOI.ScalarQuadraticFunction,MOI.VectorQuadraticFunction},
)
    return typeof(f)(
        _filter_variables(keep, f.quadratic_terms),
        _filter_variables(keep, f.affine_terms),
        MOI.constant(f),
    )
end

function filter_variables(keep::Function, f::MOI.ScalarNonlinearFunction)
    args = Any[]
    first_arg_deleted = false
    for (i, arg) in enumerate(f.args)
        if arg isa MOI.VariableIndex
            if keep(arg)
                push!(args, arg)
            else
                if i == 1
                    first_arg_deleted = true
                end
                if !(f.head in (:+, :-, :*))
                    error("Unable to delete variable in `$(f.head) operation.")
                end
            end
        elseif arg isa Number
            push!(args, arg)
        else
            push!(args, filter_variables(keep, arg))
        end
    end
    if f.head == :-
        if first_arg_deleted
            # -(x, y...) has become -(y...), but it should be -(0, y...)
            pushfirst!(args, 0)
        elseif length(f.args) > 1 && length(args) == 1
            # -(x, y...) has become -(x), but it should be +(x)
            return f.args[1]
        end
    end
    return MOI.ScalarNonlinearFunction(f.head, args)
end

"""
    remove_variable(f::AbstractFunction, vi::VariableIndex)

Return a new function `f` with the variable vi removed.
"""
function remove_variable(f::MOI.AbstractFunction, vi::MOI.VariableIndex)
    return filter_variables(v -> v != vi, f)
end

function remove_variable(
    f::MOI.AbstractFunction,
    vis::Vector{MOI.VariableIndex},
)
    # Create a `Set` to test membership in `vis` in O(1).
    set = Set(vis)
    return filter_variables(vi -> !(vi in set), f)
end

"""
    modify_function(f::AbstractFunction, change::AbstractFunctionModification)

Return a copy of the function `f`, modified according to `change`.
"""
function modify_function(
    f::MOI.AbstractFunction,
    change::MOI.AbstractFunctionModification,
)
    new_f = copy(f)
    modify_function!(new_f, change)
    return new_f
end

"""
    modify_function!(f::AbstractFunction, change::AbstractFunctionModification)

Modify the function `f` in-place, according to `change`.
"""
function modify_function!(
    f::MOI.ScalarAffineFunction,
    change::MOI.ScalarConstantChange,
)
    f.constant = change.new_constant
    return f
end

function modify_function!(
    f::MOI.VectorAffineFunction,
    change::MOI.VectorConstantChange,
)
    for (i, constant) in enumerate(change.new_constant)
        f.constants[i] = constant
    end
    return f
end

function modify_function!(
    f::MOI.ScalarQuadraticFunction,
    change::MOI.ScalarConstantChange,
)
    f.constant = change.new_constant
    return f
end

function modify_function!(
    f::MOI.VectorQuadraticFunction,
    change::MOI.VectorConstantChange,
)
    for (i, constant) in enumerate(change.new_constant)
        f.constants[i] = constant
    end
    return f
end

function _modify_coefficient(
    terms::Vector{MOI.ScalarAffineTerm{T}},
    variable::MOI.VariableIndex,
    new_coefficient::T,
) where {T}
    i = something(findfirst(t -> t.variable == variable, terms), 0)
    if iszero(i)  # The variable was not already in the function
        if !iszero(new_coefficient)
            push!(terms, MOI.ScalarAffineTerm(new_coefficient, variable))
        end
    else  # The variable was already in the function
        if iszero(new_coefficient)
            deleteat!(terms, i)
        else
            terms[i] = MOI.ScalarAffineTerm(new_coefficient, variable)
        end
        # To account for duplicates, we need to delete any other instances of
        # `variable` in `terms`.
        for j in length(terms):-1:(i+1)
            if terms[j].variable == variable
                deleteat!(terms, j)
            end
        end
    end
    return
end

function modify_function!(
    f::MOI.ScalarAffineFunction{T},
    change::MOI.ScalarCoefficientChange{T},
) where {T}
    _modify_coefficient(f.terms, change.variable, change.new_coefficient)
    return f
end

function modify_function!(
    f::MOI.ScalarQuadraticFunction{T},
    change::MOI.ScalarCoefficientChange{T},
) where {T}
    _modify_coefficient(f.affine_terms, change.variable, change.new_coefficient)
    return f
end

function _modify_coefficients(
    terms::Vector{MOI.VectorAffineTerm{T}},
    variable::MOI.VariableIndex,
    new_coefficients::Vector{Tuple{Int64,T}},
) where {T}
    coef_dict = Dict(k => v for (k, v) in new_coefficients)
    elements_to_delete = Int[]
    for (i, term) in enumerate(terms)
        if term.scalar_term.variable != variable
            continue
        end
        new_coef = Base.get(coef_dict, term.output_index, nothing)
        if new_coef === nothing
            continue
        elseif iszero(new_coef)
            push!(elements_to_delete, i)
        else
            terms[i] = MOI.VectorAffineTerm(
                term.output_index,
                MOI.ScalarAffineTerm(new_coef, variable),
            )
            # Set the coefficient to 0.0 so we don't add duplicates.
            coef_dict[term.output_index] = zero(T)
        end
    end
    deleteat!(terms, elements_to_delete)
    # Add elements that were not previously in `terms`.
    for (k, v) in coef_dict
        if iszero(v)
            continue
        end
        push!(terms, MOI.VectorAffineTerm(k, MOI.ScalarAffineTerm(v, variable)))
    end
    return
end

function modify_function!(
    f::MOI.VectorAffineFunction{T},
    change::MOI.MultirowChange{T},
) where {T}
    _modify_coefficients(f.terms, change.variable, change.new_coefficients)
    return f
end

function modify_function!(
    f::MOI.VectorQuadraticFunction{T},
    change::MOI.MultirowChange{T},
) where {T}
    _modify_coefficients(
        f.affine_terms,
        change.variable,
        change.new_coefficients,
    )
    return f
end

# Arithmetic

function map_terms!(
    op,
    func::Union{MOI.ScalarAffineFunction,MOI.VectorAffineFunction},
)
    map!(op, func.terms, func.terms)
    return
end

function map_terms!(
    op,
    func::Union{MOI.ScalarQuadraticFunction,MOI.VectorQuadraticFunction},
)
    map!(op, func.affine_terms, func.affine_terms)
    map!(op, func.quadratic_terms, func.quadratic_terms)
    return
end

### Base methods

_eltype(args::Tuple) = _eltype(first(args), Base.tail(args))
_eltype(::Tuple{}) = nothing
_eltype(::MOI.Utilities.TypedScalarLike{T}, tail) where {T} = T
_eltype(::MOI.VariableIndex, tail) = _eltype(tail)
_eltype(::MOI.Utilities.TypedVectorLike{T}, tail) where {T} = T
_eltype(::MOI.VectorOfVariables, tail) = _eltype(tail)

### Base.:+

function Base.:+(
    arg::Union{
        MOI.VariableIndex,
        MOI.ScalarAffineFunction,
        MOI.ScalarQuadraticFunction,
    },
    args::Union{
        MOI.VariableIndex,
        MOI.ScalarAffineFunction,
        MOI.ScalarQuadraticFunction,
    }...,
)
    T = _eltype(arg, args)
    if T === nothing
        error(
            "Unable to add VariableIndex together because no coefficient type " *
            "is specified. Instead of `x + y`, convert one of the terms to a " *
            "`ScalarAffineFunction` first by left-multiplying by `one(T)` where " *
            "`T` is the coefficient type For example: `1.0 * x + y`.",
        )
    end
    return operate(+, T, arg, args...)
end

function Base.:+(
    f::Union{
        MOI.VariableIndex,
        MOI.ScalarAffineFunction{T},
        MOI.ScalarQuadraticFunction{T},
    },
    g::T,
) where {T}
    return operate(+, T, f, g)
end

function Base.:+(
    f::T,
    g::Union{
        MOI.VariableIndex,
        MOI.ScalarAffineFunction{T},
        MOI.ScalarQuadraticFunction{T},
    },
) where {T}
    return operate(+, T, f, g)
end

function Base.:+(
    arg::Union{
        MOI.VectorOfVariables,
        MOI.VectorAffineFunction,
        MOI.VectorQuadraticFunction,
    },
    args::Union{
        MOI.VectorOfVariables,
        MOI.VectorAffineFunction,
        MOI.VectorQuadraticFunction,
    }...,
)
    T = _eltype(arg, args)
    if T === nothing
        error(
            "Cannot add VectorOfVariables together without a coefficient " *
            "type. Convert one argument to a VectorAffineFunction first.",
        )
    end
    return operate(+, T, arg, args...)
end

function Base.:+(
    f::Union{
        MOI.VectorOfVariables,
        MOI.VectorAffineFunction{T},
        MOI.VectorQuadraticFunction{T},
    },
    g::AbstractVector{T},
) where {T}
    return operate(+, T, f, g)
end

function Base.:+(
    f::AbstractVector{T},
    g::Union{
        MOI.VectorOfVariables,
        MOI.VectorAffineFunction{T},
        MOI.VectorQuadraticFunction{T},
    },
) where {T}
    return operate(+, T, f, g)
end

### Base.:-

function Base.:-(
    arg::Union{
        MOI.VariableIndex,
        MOI.ScalarAffineFunction,
        MOI.ScalarQuadraticFunction,
    },
    args::Union{
        MOI.VariableIndex,
        MOI.ScalarAffineFunction,
        MOI.ScalarQuadraticFunction,
    }...,
)
    T = _eltype(arg, args)
    if T === nothing
        error(
            "Unable to subtract VariableIndex together because no coefficient type " *
            "is specified. Instead of `x - y`, convert one of the terms to a " *
            "`ScalarAffineFunction` first by left-multiplying by `one(T)` where " *
            "`T` is the coefficient type For example: `1.0 * x - y`.",
        )
    end
    return operate(-, T, arg, args...)
end

function Base.:-(
    f::Union{
        MOI.VariableIndex,
        MOI.ScalarAffineFunction{T},
        MOI.ScalarQuadraticFunction{T},
        MOI.VectorOfVariables,
        MOI.VectorAffineFunction{T},
        MOI.VectorQuadraticFunction{T},
    },
    g::T,
) where {T}
    return operate(-, T, f, g)
end

function Base.:-(
    f::T,
    g::Union{
        MOI.VariableIndex,
        MOI.ScalarAffineFunction{T},
        MOI.ScalarQuadraticFunction{T},
        MOI.VectorOfVariables,
        MOI.VectorAffineFunction{T},
        MOI.VectorQuadraticFunction{T},
    },
) where {T}
    return operate(-, T, f, g)
end

function Base.:-(
    arg::Union{
        MOI.VectorOfVariables,
        MOI.VectorAffineFunction,
        MOI.VectorQuadraticFunction,
    },
    args::Union{
        MOI.VectorOfVariables,
        MOI.VectorAffineFunction,
        MOI.VectorQuadraticFunction,
    }...,
)
    T = _eltype(arg, args)
    if T === nothing
        error(
            "Cannot subtract VectorOfVariables together without a coefficient " *
            "type. Convert one argument to a VectorAffineFunction first.",
        )
    end
    return operate(-, T, arg, args...)
end

function Base.:-(
    f::Union{
        MOI.VectorOfVariables,
        MOI.VectorAffineFunction{T},
        MOI.VectorQuadraticFunction{T},
    },
    g::AbstractVector{T},
) where {T}
    return operate(-, T, f, g)
end

function Base.:-(
    f::AbstractVector{T},
    g::Union{
        MOI.VectorOfVariables,
        MOI.VectorAffineFunction{T},
        MOI.VectorQuadraticFunction{T},
    },
) where {T}
    return operate(-, T, f, g)
end

### Base.:*

Base.:*(f::MOI.AbstractFunction) = f

function Base.:*(f::ScalarLike, g::ScalarLike, args::ScalarLike...)
    T = _eltype(f, (g, args...))
    if T === nothing
        error(
            "Unable to multiply VariableIndex together because no coefficient " *
            "type is specified. Instead of `x * y`, convert one of the terms to a " *
            "`ScalarAffineFunction` first by left-multiplying by `one(T)` where " *
            "`T` is the coefficient type For example: `1.0 * x * y`.",
        )
    end
    return operate(*, T, f, g, args...)
end

function Base.:*(f::Union{MOI.VariableIndex,MOI.VectorOfVariables}, g::Number)
    return operate(*, typeof(g), f, g)
end

function Base.:*(
    f::Union{
        MOI.ScalarAffineFunction{T},
        MOI.ScalarQuadraticFunction{T},
        MOI.VectorAffineFunction{T},
        MOI.VectorQuadraticFunction{T},
    },
    g::T,
) where {T<:Number}
    return operate_coefficients(Base.Fix2(*, g), f)
end

function Base.:*(
    f::T,
    g::Union{
        MOI.VariableIndex,
        MOI.ScalarAffineFunction{T},
        MOI.ScalarQuadraticFunction{T},
        MOI.VectorOfVariables,
        MOI.VectorAffineFunction{T},
        MOI.VectorQuadraticFunction{T},
    },
) where {T<:Number}
    return g * f
end

# Used by sparse matrix multiplication after
# https://github.com/JuliaLang/julia/pull/33205
function Base.:*(
    f::Union{
        MOI.ScalarAffineFunction,
        MOI.ScalarQuadraticFunction,
        MOI.VectorAffineFunction,
        MOI.VectorQuadraticFunction,
    },
    g::Bool,
)
    if g
        return MA.copy_if_mutable(f)
    else
        return zero(typeof(f))
    end
end

# These method are needed for multiplication between different number types. The
# most common case is when the number is a `Complex{T}`.

function Base.:*(
    f::Union{
        MOI.ScalarAffineFunction,
        MOI.ScalarQuadraticFunction,
        MOI.VectorAffineFunction,
        MOI.VectorQuadraticFunction,
    },
    g::Number,
)
    return operate_coefficients(Base.Fix2(*, g), f)
end

function Base.:*(
    f::Number,
    g::Union{
        MOI.VariableIndex,
        MOI.ScalarAffineFunction,
        MOI.ScalarQuadraticFunction,
        MOI.VectorOfVariables,
        MOI.VectorAffineFunction,
        MOI.VectorQuadraticFunction,
    },
)
    return g * f
end

# !!! warning
#     MathOptInterface includes these methods to support coefficient types which
#     are not subtypes of `Number`. We shoud consider removing them in MOI v2.0.

function Base.:*(
    f::Union{
        MOI.ScalarAffineFunction{T},
        MOI.ScalarQuadraticFunction{T},
        MOI.VectorAffineFunction{T},
        MOI.VectorQuadraticFunction{T},
    },
    g::T,
) where {T}
    return operate_coefficients(Base.Fix2(*, g), f)
end

function Base.:*(
    f::T,
    g::Union{
        MOI.ScalarAffineFunction{T},
        MOI.ScalarQuadraticFunction{T},
        MOI.VectorAffineFunction{T},
        MOI.VectorQuadraticFunction{T},
    },
) where {T}
    return g * f
end

### Base.:/

function Base.:/(
    f::Union{
        MOI.ScalarAffineFunction{T},
        MOI.ScalarQuadraticFunction{T},
        MOI.VectorAffineFunction{T},
        MOI.VectorQuadraticFunction{T},
    },
    g::T,
) where {T}
    return operate(/, T, f, g)
end

function Base.:/(f::Union{MOI.VariableIndex,MOI.VectorOfVariables}, g::Number)
    return operate(/, typeof(g), f, g)
end

### Base.:^

function Base.:^(func::MOI.ScalarAffineFunction{T}, p::Integer) where {T}
    if iszero(p)
        return one(MOI.ScalarQuadraticFunction{T})
    elseif isone(p)
        return convert(MOI.ScalarQuadraticFunction{T}, func)
    elseif p == 2
        return func * func
    else
        throw(ArgumentError("Cannot take $(typeof(func)) to the power $p."))
    end
end

function Base.:^(func::MOI.ScalarQuadraticFunction{T}, p::Integer) where {T}
    if iszero(p)
        return one(MOI.ScalarQuadraticFunction{T})
    elseif isone(p)
        return MA.mutable_copy(func)
    else
        throw(ArgumentError("Cannot take $(typeof(func)) to the power $p."))
    end
end

### LinearAlgebra

LinearAlgebra.dot(f::ScalarLike, g::ScalarLike) = f * g
LinearAlgebra.dot(α::T, func::TypedLike{T}) where {T} = α * func
LinearAlgebra.dot(func::TypedLike{T}, α::T) where {T} = func * α
LinearAlgebra.adjoint(f::ScalarLike) = f
LinearAlgebra.transpose(f::ScalarLike) = f
LinearAlgebra.symmetric_type(::Type{F}) where {F<:ScalarLike} = F
LinearAlgebra.symmetric(f::ScalarLike, ::Symbol) = f

#################### Concatenation of MOI functions: `vcat` ####################

"""
    fill_vector(
        vector::Vector,
        ::Type{T},
        fill_func::Function,
        dim_func::Function,
        funcs,
    ) where {T}

Fill the vector `vector` with
`fill_func(vector, vector_offset, output_offset, func)` for each function `func`
in `funcs` where `vector_offset` (resp. `output_offset`) is the sum of
`dim_func(T, func)` (resp. `output_dim(T, func)`) of previous functions of
`func`.

    fill_vector(
        vector::Vector,
        ::Type{T},
        vector_offset::Int,
        output_offset::Int,
        fill_func::Function,
        dim_func::Function,
        funcs...
    ) where {T}

Same than previous method but starting with possible nonzero `vector_offset` and
`output_offset`.
"""
function fill_vector(
    vector::Vector,
    ::Type{T},
    fill_func::F1,
    dim_func::F2,
    funcs,
) where {T,F1<:Function,F2<:Function}
    vector_offset = 0
    output_offset = 0
    for func in funcs
        fill_func(vector, vector_offset, output_offset, func)
        vector_offset += dim_func(T, func)
        output_offset += output_dim(T, func)
    end
    @assert length(vector) == vector_offset
    return
end

function fill_vector(
    vector::Vector,
    ::Type,
    vector_offset::Int,
    output_offset::Int,
    fill_func::F1,
    dim_func::F2,
) where {F1<:Function,F2<:Function}
    @assert length(vector) == vector_offset
    return
end

function fill_vector(
    vector::Vector,
    ::Type{T},
    vector_offset::Int,
    output_offset::Int,
    fill_func::F1,
    dim_func::F2,
    func,
    funcs...,
) where {T,F1<:Function,F2<:Function}
    fill_func(vector, vector_offset, output_offset, func)
    fill_vector(
        vector,
        T,
        vector_offset + dim_func(T, func),
        output_offset + output_dim(T, func),
        fill_func,
        dim_func,
        funcs...,
    )
    return
end

function fill_variables(
    variables::Vector{MOI.VariableIndex},
    offset::Int,
    output_offset::Int,
    func::MOI.VariableIndex,
)
    variables[offset+1] = func
    return
end

function fill_variables(
    variables::Vector{MOI.VariableIndex},
    offset::Int,
    ::Int,
    func::MOI.VectorOfVariables,
)
    variables[offset.+(1:length(func.variables))] .= func.variables
    return
end

number_of_affine_terms(::Type{T}, ::Union{T,AbstractVector{T}}) where {T} = 0

number_of_affine_terms(::Type, ::MOI.VariableIndex) = 1

number_of_affine_terms(::Type, f::MOI.VectorOfVariables) = length(f.variables)

function number_of_affine_terms(
    ::Type{T},
    f::Union{MOI.ScalarAffineFunction{T},MOI.VectorAffineFunction{T}},
) where {T}
    return length(f.terms)
end

function number_of_affine_terms(
    ::Type{T},
    f::Union{MOI.ScalarQuadraticFunction{T},MOI.VectorQuadraticFunction{T}},
) where {T}
    return length(f.affine_terms)
end

function number_of_quadratic_terms(
    ::Type{T},
    ::Union{
        T,
        MOI.VariableIndex,
        MOI.VectorOfVariables,
        MOI.ScalarAffineFunction{T},
        AbstractVector{T},
        MOI.VectorAffineFunction{T},
    },
) where {T}
    return 0
end

function number_of_quadratic_terms(
    ::Type{T},
    f::Union{MOI.ScalarQuadraticFunction{T},MOI.VectorQuadraticFunction{T}},
) where {T}
    return length(f.quadratic_terms)
end

function offset_term(t::MOI.ScalarAffineTerm, offset::Int)
    return MOI.VectorAffineTerm(offset + 1, t)
end

function offset_term(t::MOI.VectorAffineTerm, offset::Int)
    return MOI.VectorAffineTerm(offset + t.output_index, t.scalar_term)
end

function offset_term(t::MOI.ScalarQuadraticTerm, offset::Int)
    return MOI.VectorQuadraticTerm(offset + 1, t)
end

function offset_term(t::MOI.VectorQuadraticTerm, offset::Int)
    return MOI.VectorQuadraticTerm(offset + t.output_index, t.scalar_term)
end

function fill_terms(
    ::Vector{MOI.VectorAffineTerm{T}},
    ::Int,
    ::Int,
    ::Union{T,AbstractVector{T}},
) where {T}
    return
end

function fill_terms(
    terms::Vector{MOI.VectorAffineTerm{T}},
    offset::Int,
    output_offset::Int,
    func::MOI.VariableIndex,
) where {T}
    terms[offset+1] =
        offset_term(MOI.ScalarAffineTerm(one(T), func), output_offset)
    return
end

function fill_terms(
    terms::Vector{MOI.VectorAffineTerm{T}},
    offset::Int,
    output_offset::Int,
    func::MOI.VectorOfVariables,
) where {T}
    n = number_of_affine_terms(T, func)
    terms[offset.+(1:n)] .=
        MOI.VectorAffineTerm.(
            output_offset .+ (1:n),
            MOI.ScalarAffineTerm.(one(T), func.variables),
        )
    return
end

function fill_terms(
    terms::Vector{MOI.VectorAffineTerm{T}},
    offset::Int,
    output_offset::Int,
    func::Union{MOI.ScalarAffineFunction{T},MOI.VectorAffineFunction{T}},
) where {T}
    n = number_of_affine_terms(T, func)
    terms[offset.+(1:n)] .= offset_term.(func.terms, output_offset)
    return
end

function fill_terms(
    terms::Vector{MOI.VectorAffineTerm{T}},
    offset::Int,
    output_offset::Int,
    func::Union{MOI.ScalarQuadraticFunction{T},MOI.VectorQuadraticFunction{T}},
) where {T}
    n = number_of_affine_terms(T, func)
    terms[offset.+(1:n)] .= offset_term.(func.affine_terms, output_offset)
    return
end

function fill_terms(
    ::Vector{MOI.VectorQuadraticTerm{T}},
    ::Int,
    ::Int,
    ::Union{
        T,
        MOI.VariableIndex,
        AbstractVector{T},
        MOI.VectorOfVariables,
        MOI.ScalarAffineFunction{T},
        MOI.VectorAffineFunction{T},
    },
) where {T}
    return
end

function fill_terms(
    terms::Vector{MOI.VectorQuadraticTerm{T}},
    offset::Int,
    output_offset::Int,
    func::Union{MOI.ScalarQuadraticFunction{T},MOI.VectorQuadraticFunction{T}},
) where {T}
    n = number_of_quadratic_terms(T, func)
    terms[offset.+(1:n)] .= offset_term.(func.quadratic_terms, output_offset)
    return
end

output_dim(::Type{T}, ::T) where {T} = 1

output_dim(::Type{T}, x::AbstractVector{T}) where {T} = length(x)

output_dim(::Type, func::MOI.AbstractFunction) = MOI.output_dimension(func)

function fill_constant(
    constant::Vector{T},
    offset::Int,
    ::Int,
    func::T,
) where {T}
    constant[offset+1] = func
    return
end

function fill_constant(
    constant::Vector{T},
    offset::Int,
    ::Int,
    func::AbstractVector{T},
) where {T}
    for (i, fi) in enumerate(func)
        constant[offset+i] = fi
    end
    return
end

function fill_constant(
    ::Vector{T},
    ::Int,
    ::Int,
    ::Union{MOI.VariableIndex,MOI.VectorOfVariables},
) where {T}
    return
end

function fill_constant(
    constant::Vector{T},
    offset::Int,
    ::Int,
    func::Union{MOI.ScalarAffineFunction{T},MOI.ScalarQuadraticFunction{T}},
) where {T}
    constant[offset+1] = func.constant
    return
end

function fill_constant(
    constant::Vector{T},
    offset::Int,
    ::Int,
    func::Union{MOI.VectorAffineFunction{T},MOI.VectorQuadraticFunction{T}},
) where {T}
    n = MOI.output_dimension(func)
    constant[offset.+(1:n)] .= func.constants
    return
end

"""
    vectorize(x::AbstractVector{<:Number})

Returns `x`.
"""
vectorize(x::AbstractVector{<:Number}) = x

"""
    vectorize(x::AbstractVector{MOI.VariableIndex})

Returns the vector of scalar affine functions in the form of a
`MOI.VectorAffineFunction{T}`.
"""
vectorize(x::AbstractVector{MOI.VariableIndex}) = MOI.VectorOfVariables(x)

"""
    vectorize(funcs::AbstractVector{MOI.ScalarAffineFunction{T}}) where T

Returns the vector of scalar affine functions in the form of a
`MOI.VectorAffineFunction{T}`.
"""
function vectorize(funcs::AbstractVector{MOI.ScalarAffineFunction{T}}) where {T}
    nterms =
        mapreduce(func -> number_of_affine_terms(T, func), +, funcs, init = 0)
    out_dim = mapreduce(func -> output_dim(T, func), +, funcs, init = 0)
    terms = Vector{MOI.VectorAffineTerm{T}}(undef, nterms)
    constant = zeros(T, out_dim)
    fill_vector(terms, T, fill_terms, number_of_affine_terms, funcs)
    fill_vector(constant, T, fill_constant, output_dim, funcs)
    return MOI.VectorAffineFunction(terms, constant)
end

"""
    vectorize(funcs::AbstractVector{MOI.ScalarQuadraticFunction{T}}) where T

Returns the vector of scalar quadratic functions in the form of a
`MOI.VectorQuadraticFunction{T}`.
"""
function vectorize(
    funcs::AbstractVector{MOI.ScalarQuadraticFunction{T}},
) where {T}
    num_affine_terms =
        mapreduce(func -> number_of_affine_terms(T, func), +, funcs, init = 0)
    num_quadratic_terms = mapreduce(
        func -> number_of_quadratic_terms(T, func),
        +,
        funcs,
        init = 0,
    )
    out_dim = mapreduce(func -> output_dim(T, func), +, funcs, init = 0)
    affine_terms = Vector{MOI.VectorAffineTerm{T}}(undef, num_affine_terms)
    quadratic_terms =
        Vector{MOI.VectorQuadraticTerm{T}}(undef, num_quadratic_terms)
    constant = zeros(T, out_dim)
    fill_vector(affine_terms, T, fill_terms, number_of_affine_terms, funcs)
    fill_vector(
        quadratic_terms,
        T,
        fill_terms,
        number_of_quadratic_terms,
        funcs,
    )
    fill_vector(constant, T, fill_constant, output_dim, funcs)
    return MOI.VectorQuadraticFunction(quadratic_terms, affine_terms, constant)
end

"""
    scalarize(func::MOI.VectorOfVariables, ignore_constants::Bool = false)

Returns a vector of scalar functions making up the vector function in the form
of a `Vector{MOI.SingleVariable}`.

See also [`eachscalar`](@ref).
"""
function scalarize(f::MOI.VectorOfVariables, ignore_constants::Bool = false)
    return f.variables
end

"""
    scalarize(func::MOI.VectorAffineFunction{T}, ignore_constants::Bool = false)

Returns a vector of scalar functions making up the vector function in the form
of a `Vector{MOI.ScalarAffineFunction{T}}`.

See also [`eachscalar`](@ref).
"""
function scalarize(
    f::MOI.VectorAffineFunction{T},
    ignore_constants::Bool = false,
) where {T}
    dimension = MOI.output_dimension(f)
    constants = ignore_constants ? zeros(T, dimension) : MOI.constant(f)
    counting = count_terms(dimension, f.terms)
    functions = MOI.ScalarAffineFunction{T}[
        MOI.ScalarAffineFunction{T}(MOI.ScalarAffineTerm{T}[], constants[i]) for i in 1:dimension
    ]
    for i in 1:dimension
        sizehint!(functions[i].terms, counting[i])
    end
    for term in f.terms
        push!(functions[term.output_index].terms, term.scalar_term)
    end
    return functions
end

"""
    scalarize(func::MOI.VectorQuadraticFunction{T}, ignore_constants::Bool = false)

Returns a vector of scalar functions making up the vector function in the form
of a `Vector{MOI.ScalarQuadraticFunction{T}}`.

See also [`eachscalar`](@ref).
"""
function scalarize(
    f::MOI.VectorQuadraticFunction{T},
    ignore_constants::Bool = false,
) where {T}
    dimension = MOI.output_dimension(f)
    constants = ignore_constants ? zeros(T, dimension) : MOI.constant(f)
    counting_scalars = count_terms(dimension, f.affine_terms)
    counting_quadratics = count_terms(dimension, f.quadratic_terms)
    functions = MOI.ScalarQuadraticFunction{T}[
        MOI.ScalarQuadraticFunction{T}(
            MOI.ScalarQuadraticTerm{T}[],
            MOI.ScalarAffineTerm{T}[],
            constants[i],
        ) for i in 1:dimension
    ]
    for i in 1:dimension
        sizehint!(functions[i].affine_terms, counting_scalars[i])
        sizehint!(functions[i].quadratic_terms, counting_quadratics[i])
    end
    for term in f.affine_terms
        push!(functions[term.output_index].affine_terms, term.scalar_term)
    end
    for term in f.quadratic_terms
        push!(functions[term.output_index].quadratic_terms, term.scalar_term)
    end
    return functions
end

function count_terms(counting::Vector{<:Integer}, terms::Vector{T}) where {T}
    for term in terms
        counting[term.output_index] += 1
    end
    return
end

function count_terms(dimension::I, terms::Vector{T}) where {I,T}
    counting = zeros(I, dimension)
    count_terms(counting, terms)
    return counting
end

tol_default(T::Type{<:Union{Integer,Rational}}) = zero(T)

tol_default(T::Type{<:AbstractFloat}) = sqrt(eps(T))

convert_approx(::Type{T}, func::T; kws...) where {T} = func

convert_approx(::Type{F}, func::T; kws...) where {F,T} = convert(F, func)

function convert_approx(
    ::Type{MOI.VariableIndex},
    func::MOI.ScalarAffineFunction{T};
    tol = tol_default(T),
) where {T}
    f = canonical(func)
    i = findfirst(t -> isapprox(t.coefficient, one(T), atol = tol), f.terms)
    if abs(f.constant) > tol ||
       i === nothing ||
       any(j -> j != i && abs(f.terms[j].coefficient) > tol, eachindex(f.terms))
        throw(InexactError(:convert_approx, MOI.VariableIndex, func))
    end
    return f.terms[i].variable
end

function convert_approx(
    ::Type{MOI.VectorOfVariables},
    func::MOI.VectorAffineFunction{T};
    tol = tol_default(T),
) where {T}
    return MOI.VectorOfVariables([
        convert_approx(MOI.VariableIndex, f, tol = tol) for f in scalarize(func)
    ])
end

function Base.zero(F::Type{<:TypedScalarLike{T}}) where {T}
    return convert(F, zero(T))
end

function Base.one(F::Type{<:TypedScalarLike{T}}) where {T}
    return convert(F, one(T))
end

# !!! note
#     These two `promote_rules` are written explicitly instead of
#     `TypedScalarLike` in order to avoid a method invalidation.
function Base.promote_rule(
    F::Type{MOI.ScalarAffineFunction{T}},
    ::Type{T},
) where {T}
    return F
end

function Base.promote_rule(
    F::Type{MOI.ScalarQuadraticFunction{T}},
    ::Type{T},
) where {T}
    return F
end

function Base.promote_rule(
    F::Type{<:Union{MOI.ScalarAffineFunction,MOI.ScalarQuadraticFunction}},
    ::Type{MOI.VariableIndex},
)
    return F
end

function is_coefficient_type(
    ::Type{<:Union{MOI.VariableIndex,MOI.VectorOfVariables}},
    ::Type,
)
    return true
end

is_coefficient_type(::Type{<:TypedLike{T}}, ::Type{T}) where {T} = true

is_coefficient_type(::Type{<:TypedLike}, ::Type) = false

is_coefficient_type(::Type{<:MOI.ScalarNonlinearFunction}, ::Type) = true

similar_type(::Type{F}, ::Type{T}) where {F,T} = F

function similar_type(::Type{<:MOI.ScalarAffineFunction}, ::Type{T}) where {T}
    return MOI.ScalarAffineFunction{T}
end

function similar_type(
    ::Type{<:MOI.ScalarQuadraticFunction},
    ::Type{T},
) where {T}
    return MOI.ScalarQuadraticFunction{T}
end

function similar_type(::Type{<:MOI.VectorAffineFunction}, ::Type{T}) where {T}
    return MOI.VectorAffineFunction{T}
end

function similar_type(
    ::Type{<:MOI.VectorQuadraticFunction},
    ::Type{T},
) where {T}
    return MOI.VectorQuadraticFunction{T}
end

## Complex operations
# We assume MOI variables are real numbers.

function MA.promote_operation(
    op::Union{typeof(real),typeof(imag),typeof(conj)},
    F::Type{<:TypedLike{T}},
) where {T}
    return similar_type(F, MA.promote_operation(op, T))
end

Base.real(f::TypedLike) = operate_coefficients(real, f)

function MA.promote_operation(
    ::typeof(real),
    T::Type{<:Union{MOI.VariableIndex,MOI.VectorOfVariables}},
)
    return T
end

Base.real(f::Union{MOI.VariableIndex,MOI.VectorOfVariables}) = f

Base.imag(f::TypedLike) = operate_coefficients(imag, f)

Base.conj(f::TypedLike) = operate_coefficients(conj, f)

function MA.promote_operation(
    ::typeof(conj),
    T::Type{<:Union{MOI.VariableIndex,MOI.VectorOfVariables}},
)
    return T
end

Base.conj(f::Union{MOI.VariableIndex,MOI.VectorOfVariables}) = f

"""
    eval_term(value_fn::Function, t)

!!! warning
    This method is deprecated any may be removed in MathOptInterface v2.0. Use
    `eval_variables` instead.
"""
eval_term(value_fn::Function, t) = eval_variables(value_fn, t)

"""
    constant_vector(f)

!!! warning
    This method is deprecated and may be removed in MathOptInterface v2.0.
"""
function constant_vector(
    f::Union{MOI.ScalarAffineFunction,MOI.ScalarQuadraticFunction},
)
    return [f.constant]
end

function constant_vector(
    f::Union{MOI.VectorAffineFunction,MOI.VectorQuadraticFunction},
)
    return f.constants
end<|MERGE_RESOLUTION|>--- conflicted
+++ resolved
@@ -110,15 +110,12 @@
 Note that `value_fn` must return a Number. See [`substitute_variables`](@ref)
 for a similar function where `value_fn` returns an
 [`MOI.AbstractScalarFunction`](@ref).
-<<<<<<< HEAD
-=======
 
 !!! warning
     The two-argument version of `eval_variables` is deprecated and may be
     removed in MOI v2.0.0. Use the three-argument method
     `eval_variables(::Function, ::MOI.ModelLike, ::MOI.AbstractFunction)`
     instead.
->>>>>>> 17a98ba5
 """
 function eval_variables end
 
