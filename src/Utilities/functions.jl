using Compat
using Compat.Test

"""
    evalvariables(varval::Function, f::AbstractFunction)

Returns the value of function `f` if each variable index `vi` is evaluated as `varval(vi)`.
"""
function evalvariables end
evalvariables(varval::Function, f::SVF) = varval(f.variable)
evalvariables(varval::Function, f::VVF) = varval.(f.variables)
function evalvariables(varval::Function, f::SAF)
    @static if VERSION >= v"0.7-"
        return mapreduce(t->evalterm(varval, t), +, f.terms, init=f.constant)
    else
        return mapreduce(t->evalterm(varval, t), +, f.constant, f.terms)
    end
end
function evalvariables(varval::Function, f::VAF)
    out = copy(f.constants)
    for t in f.terms
        out[t.output_index] += evalterm(varval, t.scalar_term)
    end
    out
end
function evalvariables(varval::Function, f::SQF)
    init = zero(f.constant)
    @static if VERSION >= v"0.7-"
        lin = mapreduce(t->evalterm(varval, t), +, f.affine_terms, init=init)
        quad = mapreduce(t->evalterm(varval, t), +, f.quadratic_terms, init=init)
    else
        lin = mapreduce(t->evalterm(varval, t), +, init, f.affine_terms)
        quad = mapreduce(t->evalterm(varval, t), +, init, f.quadratic_terms)
    end
    return lin + quad + f.constant
end
function evalvariables(varval::Function, f::VQF)
    out = copy(f.constants)
    for t in f.affine_terms
        out[t.output_index] += evalterm(varval, t.scalar_term)
    end
    for t in f.quadratic_terms
        out[t.output_index] += evalterm(varval, t.scalar_term)
    end
    out
end
# Affine term
function evalterm(varval::Function, t::MOI.ScalarAffineTerm)
    return t.coefficient * varval(t.variable_index)
end
# Quadratic term
function evalterm(varval::Function, t::MOI.ScalarQuadraticTerm)
    tval = t.coefficient * varval(t.variable_index_1) * varval(t.variable_index_2)
    t.variable_index_1 == t.variable_index_2 ? tval/2 : tval
end

function mapvariable(varmap::Function, t::MOI.ScalarAffineTerm)
    return MOI.ScalarAffineTerm(t.coefficient, varmap(t.variable_index))
end
function mapvariable(varmap::Function, t::MOI.VectorAffineTerm)
    return MOI.VectorAffineTerm(t.output_index, mapvariable(varmap, t.scalar_term))
end
function mapvariable(varmap::Function, t::MOI.ScalarQuadraticTerm)
    inds = varmap.((t.variable_index_1, t.variable_index_2))
    return MOI.ScalarQuadraticTerm(t.coefficient, inds...)
end
function mapvariable(varmap::Function, t::MOI.VectorQuadraticTerm)
    MOI.VectorQuadraticTerm(t.output_index, mapvariable(varmap, t.scalar_term))
end
function mapvariables(varmap::Function, f::SVF)
    return SVF(varmap(f.variable))
end
function mapvariables(varmap::Function, f::VVF)
    return VVF(varmap.(f.variables))
end
function mapvariables(varmap::Function, f::Union{SAF, VAF})
    typeof(f)(mapvariable.(varmap, f.terms), _constant(f))
end
function mapvariables(varmap::Function, f::Union{SQF, VQF})
    lin = mapvariable.(varmap, f.affine_terms)
    quad = mapvariable.(varmap, f.quadratic_terms)
    return typeof(f)(lin, quad, _constant(f))
end
mapvariables(varmap, f::MOI.AbstractFunction) = mapvariables(vi -> varmap[vi], f)
mapvariables(varmap::Function, change::Union{MOI.ScalarConstantChange, MOI.VectorConstantChange}) = change
function mapvariables(varmap::Function, change::MOI.ScalarCoefficientChange)
    return MOI.ScalarCoefficientChange(varmap(change.variable), change.new_coefficient)
end
function mapvariables(varmap::Function, change::MOI.MultirowChange)
    return MOI.MultirowChange(varmap(change.variable), change.new_coefficients)
end
function mapvariables(varmap, f::MOI.AbstractFunctionModification)
    return mapvariables(vi -> varmap[vi], f)
end

# Cat for MOI sets
_constant(f::Union{SAF, SQF}) = f.constant
_constant(f::Union{VAF, VQF}) = f.constants
constant(f::Union{SAF, SQF}) = [f.constant]
constant(f::Union{VAF, VQF}) = f.constants
offsetterm(t::MOI.ScalarAffineTerm, offset::Int) = MOI.VectorAffineTerm(offset+1, t)
offsetterm(t::MOI.VectorAffineTerm, offset::Int) = MOI.VectorAffineTerm(offset+t.output_index, t.scalar_term)
offsetterms(f::Union{SAF, VAF}, offset::Int) = offsetterm.(f.terms, offset)
function moivcat(f::Union{SAF, VAF}...)
    n = length(f)
    offsets = cumsum(collect(MOI.output_dimension.(f)))
    offsets = [0; offsets[1:(n-1)]]
    terms = vcat((offsetterms.(f, offsets))...)
    cst = vcat(constant.(f)...)
    VAF(terms, cst)
end

# Define conversion SingleVariable -> ScalarAffineFunction and VectorOfVariable -> VectorAffineFunction{T}
function SAF{T}(f::SVF) where T
    SAF([MOI.ScalarAffineTerm(one(T), f.variable)], zero(T))
end
function VAF{T}(f::VVF) where T
    n = length(f.variables)
    return VAF(map(i -> MOI.VectorAffineTerm(i, MOI.ScalarAffineTerm(one(T), f.variables[i])), 1:n), zeros(T, n))
end

# Implements iterator interface
struct ScalarFunctionIterator{F<:MOI.AbstractVectorFunction}
    f::F
end
eachscalar(f::MOI.AbstractVectorFunction) = ScalarFunctionIterator(f)
Base.start(it::ScalarFunctionIterator) = 1
Base.done(it::ScalarFunctionIterator, state) = state > length(it)
Base.next(it::ScalarFunctionIterator, state) = (it[state], state+1)
function Base.length(it::ScalarFunctionIterator{<:MOI.AbstractVectorFunction})
    return MOI.output_dimension(it.f)
end
Base.eltype(it::ScalarFunctionIterator{VVF}) = SVF
Base.eltype(it::ScalarFunctionIterator{VAF{T}}) where T = SAF{T}
Base.eltype(it::ScalarFunctionIterator{VQF{T}}) where T = SQF{T}
Compat.lastindex(it::ScalarFunctionIterator) = length(it)

# Define getindex for Vector functions

function Base.getindex(it::ScalarFunctionIterator{VVF}, i::Integer)
    return SVF(it.f.variables[i])
end
# Returns the scalar terms of output_index i
function scalar_terms_at_index(terms::Vector{<:Union{MOI.VectorAffineTerm, MOI.VectorQuadraticTerm}}, i::Int)
    I = findall(t -> t.output_index == i, terms)
    map(i -> terms[i].scalar_term, I)
end
function Base.getindex(it::ScalarFunctionIterator{<:VAF}, i::Integer)
    SAF(scalar_terms_at_index(it.f.terms, i), it.f.constants[i])
end
function Base.getindex(it::ScalarFunctionIterator{<:VQF}, i::Integer)
    lin = scalar_terms_at_index(it.f.affine_terms, i)
    quad = scalar_terms_at_index(it.f.quadratic_terms, i)
    return SQF(lin, quad, it.f.constants[i])
end

function Base.getindex(it::ScalarFunctionIterator{VAF{T}}, I::AbstractVector) where T
    terms = MOI.VectorAffineTerm{T}[]
    constant = Vector{T}(undef, length(I))
    for (i, j) in enumerate(I)
        g = it[j]
        append!(terms, map(t -> MOI.VectorAffineTerm(i, t), g.terms))
        constant[i] = g.constant
    end
    VAF(terms, constant)
end

"""
    termindices(t::Union{MOI.ScalarAffineTerm, MOI.VectorAffineTerm})

Returns the indices of the input term `t` as a tuple of `Int`s. For `t::MOI.ScalarAffineTerm`, this is a 1-tuple of the variable index. For `t::MOI.VectorAffineTerm`, this is a 2-tuple of the row/output and variable indices of the term.
"""
termindices(t::MOI.ScalarAffineTerm) = (t.variable_index.value,)
termindices(t::MOI.VectorAffineTerm) = (t.output_index, termindices(t.scalar_term)...)

"""
    unsafe_add(t1::MOI.ScalarAffineTerm, t2::MOI.ScalarAffineTerm)

Sums the coefficients of `t1` and `t2` and returns an output `MOI.ScalarAffineTerm`. It is unsafe because it uses the `variable_index` of `t1` as the `variable_index` of the output without checking that it is equal to that of `t2`.
"""
function unsafe_add(t1::MOI.ScalarAffineTerm, t2::MOI.ScalarAffineTerm)
    return MOI.ScalarAffineTerm(t1.coefficient + t2.coefficient, t1.variable_index)
end

"""
    unsafe_add(t1::MOI.VectorAffineTerm, t2::MOI.VectorAffineTerm)

Sums the coefficients of `t1` and `t2` and returns an output `MOI.VectorAffineTerm`. It is unsafe because it uses the `output_index` and `variable_index` of `t1` as the `output_index` and `variable_index` of the output term without checking that they are equal to those of `t2`.
"""
function unsafe_add(t1::MOI.VectorAffineTerm, t2::MOI.VectorAffineTerm)
    coefficient = t1.scalar_term.coefficient + t2.scalar_term.coefficient
    scalar_term = MOI.ScalarAffineTerm(coefficient, t1.scalar_term.variable_index)
    return MOI.VectorAffineTerm(t1.output_index, scalar_term)
end

"""
<<<<<<< HEAD
    iscanonical(f::AbstractFunction)

Returns a Bool indicating whether the function is in canonical form.
See [`canonical`](@ref).
"""
iscanonical(f::MOI.VectorAffineFunction) = iscanonical(f.terms,
                                                       t -> (t.output_index, t.scalar_term.variable_index.value),
                                                       t -> !iszero(t.scalar_term.coefficient))
iscanonical(f::MOI.ScalarAffineFunction) = iscanonical(f.terms,
                                                       t -> t.variable_index.value,
                                                       t -> !iszero(t.coefficient))
function iscanonical(x::AbstractVector, by, keep)
    if isempty(x)
        return true
    end
    @inbounds for i in 1:(length(x) - 1)
        if by(x[i + 1]) <= by(x[i])
            return false
        end
        if !keep(x[i])
            return false
        end
    end
    if !keep(x[end])
        return false
    end
    return true
end
=======
    coefficient(t::Union{MOI.ScalarAffineTerm, MOI.VectorAffineTerm})

Finds the coefficient associated with the term `t`.
"""
coefficient(t::MOI.ScalarAffineTerm) = t.coefficient
coefficient(t::MOI.VectorAffineTerm) = t.scalar_term.coefficient
>>>>>>> 6b9aa7f2

"""
    canonical(f::AbstractFunction)

Returns the function in a canonical form, i.e.
* A term appear only once.
* The coefficients are nonzero.
* The terms appear in increasing order of variable where there the order of the variables is the order of their value.
* For a `AbstractVectorFunction`, the terms are sorted in ascending order of output index.

### Examples
If `x` (resp. `y`, `z`) is `VariableIndex(1)` (resp. 2, 3).
The canonical representation of `ScalarAffineFunction([y, x, z, x, z], [2, 1, 3, -2, -3], 5)` is `ScalarAffineFunction([x, y], [-1, 2], 5)`.

"""
<<<<<<< HEAD
function canonical(f::MOI.ScalarAffineFunction)
    if iscanonical(f)
        f
    else
        canonical!(MOI.ScalarAffineFunction(copy(f.terms), f.constant))
    end
end

function canonical(f::MOI.VectorAffineFunction)
    if iscanonical(f)
        f
    else
        canonical!(MOI.VectorAffineFunction(copy(f.terms), f.constants))
    end
end


"""
    canonical!(f::AbstractFunction)

Convert a function to canonical form in-place, without allocating a copy to hold the result.
See [`canonical`](@ref).
"""
function canonical!(f::MOI.ScalarAffineFunction)
    merge_duplicates!(f.terms,
                      t -> t.variable_index.value,
                      t -> !iszero(t.coefficient),
                      (t1, t2) -> MOI.ScalarAffineTerm(t1.coefficient + t2.coefficient, t1.variable_index))
    f
end


function canonical!(f::MOI.VectorAffineFunction)
    merge_duplicates!(f.terms,
                      t -> (t.output_index, t.scalar_term.variable_index.value),
                      t -> !iszero(t.scalar_term.coefficient),
                      (t1, t2) -> MOI.VectorAffineTerm(t1.output_index,
                                                       MOI.ScalarAffineTerm(t1.scalar_term.coefficient + t2.scalar_term.coefficient,
                                                                            t1.scalar_term.variable_index)))
    f
end

function merge_duplicates!(x::AbstractVector, by, keep, combine)
    if length(x) == 1
        if !keep(first(x))
            empty!(x)
        end
    elseif length(x) > 1
        sort!(x, QuickSort, Base.Order.ord(isless, by, false, Base.Sort.Forward))
        i1 = 1
        i2 = 2
        @inbounds while i2 <= length(x)
            if by(x[i1]) == by(x[i2])
                x[i1] = combine(x[i1], x[i2])
                i2 += 1
=======
function canonical(f::Union{SAF, VAF})
    sorted_terms = sort(f.terms, by = termindices)
    terms = eltype(f.terms)[]
    for t in sorted_terms
        tnot0 = !iszero(coefficient(t))
        if !isempty(terms) && termindices(t) == termindices(last(terms)) && tnot0
            terms[end] = unsafe_add(t, last(terms))
        elseif tnot0
            if !isempty(terms) && iszero(coefficient(last(terms)))
                terms[end] = t
>>>>>>> 6b9aa7f2
            else
                if !keep(x[i1])
                    x[i1] = x[i2]
                else
                    x[i1 + 1] = x[i2]
                    i1 += 1
                end
                i2 += 1
            end
        end
        if !keep(x[i1])
            i1 -= 1
        end
        resize!(x, i1)
    end
<<<<<<< HEAD
    x
=======
    if !isempty(terms) && iszero(coefficient(last(terms)))
        pop!(terms)
    end
    typeof(f)(terms, _constant(f))
>>>>>>> 6b9aa7f2
end


function test_variablenames_equal(model, variablenames)
    seen_name = Dict(name => false for name in variablenames)
    for index in MOI.get(model, MOI.ListOfVariableIndices())
        vname = MOI.get(model, MOI.VariableName(), index)
        if !haskey(seen_name, vname)
            error("Variable with name $vname present in model but not expected list of variable names.")
        end
        if seen_name[vname]
            error("Variable with name $vname present twice in model (shouldn't happen!)")
        end
        seen_name[vname] = true
    end
    for (vname,seen) in seen_name
        if !seen
            error("Did not find variable with name $vname in intance.")
        end
    end
end
function test_constraintnames_equal(model, constraintnames)
    seen_name = Dict(name => false for name in constraintnames)
    for (F,S) in MOI.get(model, MOI.ListOfConstraints())
        for index in MOI.get(model, MOI.ListOfConstraintIndices{F,S}())
            cname = MOI.get(model, MOI.ConstraintName(), index)
            if !haskey(seen_name, cname)
                error("Constraint with name $cname present in model but not expected list of constraint names.")
            end
            if seen_name[cname]
                error("Constraint with name $cname present twice in model (shouldn't happen!)")
            end
            seen_name[cname] = true
        end
    end
    for (cname,seen) in seen_name
        if !seen
            error("Did not find constraint with name $cname in intance.")
        end
    end
end

"""
    test_models_equal(model1::ModelLike, model2::ModelLike, variablenames::Vector{String}, constraintnames::Vector{String})

Test that `model1` and `model2` are identical using `variablenames` as as keys for the variable names and `constraintnames` as keys for the constraint names. Uses `Base.Test` macros.
"""
function test_models_equal(model1::MOI.ModelLike, model2::MOI.ModelLike, variablenames::Vector{String}, constraintnames::Vector{String})
    # TODO: give test-friendly feedback instead of errors?
    test_variablenames_equal(model1, variablenames)
    test_variablenames_equal(model2, variablenames)
    test_constraintnames_equal(model1, constraintnames)
    test_constraintnames_equal(model2, constraintnames)

    variablemap_2to1 = Dict{VI,VI}()
    for vname in variablenames
        index1 = MOI.get(model1, VI, vname)
        index2 = MOI.get(model2, VI, vname)
        variablemap_2to1[index2] = index1
    end

    for cname in constraintnames
        index1 = MOI.get(model1, CI, cname)
        index2 = MOI.get(model2, CI, cname)
        f1 = MOI.get(model1, MOI.ConstraintFunction(), index1)
        f2 = MOI.get(model2, MOI.ConstraintFunction(), index2)
        s1 = MOI.get(model1, MOI.ConstraintSet(), index1)
        s2 = MOI.get(model2, MOI.ConstraintSet(), index2)
        @test isapprox(f1, mapvariables(variablemap_2to1, f2))
        @test s1 == s2
    end
    attrs1 = MOI.get(model1, MOI.ListOfModelAttributesSet())
    attrs2 = MOI.get(model2, MOI.ListOfModelAttributesSet())
    attr_list = attrs1 ∪ attrs2
    for attr in attr_list 
        @test MOI.canget(model1, attr)
        value1 = MOI.get(model1, attr)
        @test MOI.canget(model2, attr)
        value2 = MOI.get(model2, attr)
        if value1 isa MOI.AbstractFunction
            @test value2 isa MOI.AbstractFunction
            @test isapprox(value1, attribute_value_map(variablemap_2to1, value2))
        else
            @test !(value2 isa MOI.AbstractFunction)
            @test value1 == value2
        end
    end
end


_hasvar(v::VI, vi::VI) = v == vi
_hasvar(t::MOI.ScalarAffineTerm, vi::VI) = t.variable_index == vi
_hasvar(t::MOI.ScalarQuadraticTerm, vi::VI) = t.variable_index_1 == vi || t.variable_index_2 == vi
_hasvar(t::Union{MOI.VectorAffineTerm, MOI.VectorQuadraticTerm}, vi::VI) = _hasvar(t.scalar_term, vi)
# Removes terms or variables in `vis_or_terms` that contains the variable of index `vi`
function _rmvar(vis_or_terms::Vector, vi::VI)
    return vis_or_terms[.!_hasvar.(vis_or_terms, Ref(vi))]
end

"""
    removevariable(f::AbstractFunction, vi::VariableIndex)

Return a new function `f` with the variable vi removed.
"""
function removevariable(f::VVF, vi)
    VVF(_rmvar(f.variables, vi))
end
function removevariable(f::Union{SAF, VAF}, vi)
    typeof(f)(_rmvar(f.terms, vi), _constant(f))
end
function removevariable(f::Union{SQF, VQF}, vi)
    terms = _rmvar.((f.affine_terms, f.quadratic_terms), Ref(vi))
    typeof(f)(terms..., _constant(f))
end

"""
    modifyfunction(f::AbstractFunction, change::AbstractFunctionModification)

Return a new function `f` modified according to `change`.
"""
function modifyfunction(f::SAF, change::MOI.ScalarConstantChange)
    return SAF(f.terms, change.new_constant)
end
function modifyfunction(f::VAF, change::MOI.VectorConstantChange)
    return VAF(f.terms, change.new_constant)
end
function modifyfunction(f::SQF, change::MOI.ScalarConstantChange)
    return SQF(f.affine_terms, f.quadratic_terms, change.new_constant)
end
function modifyfunction(f::VQF, change::MOI.VectorConstantChange)
    return VQF(f.affine_terms, f.quadratic_terms, change.new_constant)
end
function _modifycoefficient(terms::Vector{<:MOI.ScalarAffineTerm}, variable::VI, new_coefficient)
    terms = copy(terms)
    i = something(findfirst(t -> _hasvar(t, variable), terms), 0)
    if iszero(i)
        # The variable was not already in the function
        if !iszero(new_coefficient)
            push!(terms, MOI.ScalarAffineTerm(new_coefficient, variable))
        end
    else
        # The variable was already in the function
        if iszero(new_coefficient)
            deleteat!(terms, i)
        else
            terms[i] = MOI.ScalarAffineTerm(new_coefficient, variable)
        end
    end
    terms
end
function modifyfunction(f::SAF, change::MOI.ScalarCoefficientChange)
    lin = _modifycoefficient(f.terms, change.variable, change.new_coefficient)
    return SAF(lin, f.constant)
end
function modifyfunction(f::SQF, change::MOI.ScalarCoefficientChange)
    lin = _modifycoefficient(f.affine_terms, change.variable, change.new_coefficient)
    return SQF(lin, f.quadratic_terms, f.constant)
end
function _modifycoefficients(n, terms::Vector{<:MOI.VectorAffineTerm}, variable::VI, new_coefficients)
    terms = copy(terms)
    # Maps between rows in the `MOI.VectorAffineTerm`s and indices in new_coefficients
    rowmap = Dict(c[1]=>i for (i,c) in enumerate(new_coefficients))
    del = Int[]
    for i in 1:length(terms)
        if _hasvar(terms[i], variable)
            row = terms[i].output_index
            j = Base.get(rowmap, row, 0)
            if !iszero(j) # If it is zero, it means that the row should not be changed
                if iszero(new_coefficients[j][2])
                    push!(del, i)
                else
                    terms[i] = MOI.VectorAffineTerm(row, MOI.ScalarAffineTerm(new_coefficients[j][2], variable))
                end
                rowmap[row] = 0 # We only change the first term of a row
            end
        end
    end
    deleteat!(terms, del)
    for (row, j) in rowmap
        if !iszero(j)
            push!(terms, MOI.VectorAffineTerm(row, MOI.ScalarAffineTerm(new_coefficients[j][2], variable)))
        end
    end
    terms
end
function modifyfunction(f::VAF, change::MOI.MultirowChange)
    dim = MOI.output_dimension(f)
    coefficients = change.new_coefficients
    lin = _modifycoefficients(dim, f.terms, change.variable, coefficients)
    VAF(lin, f.constants)
end
function modifyfunction(f::VQF, change::MOI.MultirowChange)
    dim = MOI.output_dimension(f)
    coefficients = change.new_coefficients
    lin = _modifycoefficients(dim, f.affine_terms, change.variable, coefficients)
    return VQF(lin, f.quadratic_terms, f.constants)
end<|MERGE_RESOLUTION|>--- conflicted
+++ resolved
@@ -194,46 +194,42 @@
 end
 
 """
-<<<<<<< HEAD
-    iscanonical(f::AbstractFunction)
+    coefficient(t::Union{MOI.ScalarAffineTerm, MOI.VectorAffineTerm})
+
+Finds the coefficient associated with the term `t`.
+"""
+coefficient(t::MOI.ScalarAffineTerm) = t.coefficient
+coefficient(t::MOI.VectorAffineTerm) = t.scalar_term.coefficient
+
+"""
+    iscanonical(f::Union{ScalarAffineFunction, VectorAffineFunction})
 
 Returns a Bool indicating whether the function is in canonical form.
 See [`canonical`](@ref).
 """
-iscanonical(f::MOI.VectorAffineFunction) = iscanonical(f.terms,
-                                                       t -> (t.output_index, t.scalar_term.variable_index.value),
-                                                       t -> !iszero(t.scalar_term.coefficient))
-iscanonical(f::MOI.ScalarAffineFunction) = iscanonical(f.terms,
-                                                       t -> t.variable_index.value,
-                                                       t -> !iszero(t.coefficient))
+function iscanonical(f::Union{MOI.ScalarAffineFunction, MOI.VectorAffineFunction})
+    iscanonical(f.terms, termindices, t -> !iszero(coefficient(t)))
+end
 function iscanonical(x::AbstractVector, by, keep)
     if isempty(x)
         return true
     end
-    @inbounds for i in 1:(length(x) - 1)
-        if by(x[i + 1]) <= by(x[i])
+    if !keep(first(x))
+        return false
+    end
+    for i in eachindex(x)[2:end]
+        if by(x[i]) <= by(x[i - 1])
             return false
         end
         if !keep(x[i])
             return false
         end
     end
-    if !keep(x[end])
-        return false
-    end
     return true
 end
-=======
-    coefficient(t::Union{MOI.ScalarAffineTerm, MOI.VectorAffineTerm})
-
-Finds the coefficient associated with the term `t`.
-"""
-coefficient(t::MOI.ScalarAffineTerm) = t.coefficient
-coefficient(t::MOI.VectorAffineTerm) = t.scalar_term.coefficient
->>>>>>> 6b9aa7f2
-
-"""
-    canonical(f::AbstractFunction)
+
+"""
+    canonical(f::Union{ScalarAffineFunction, VectorAffineFunction})
 
 Returns the function in a canonical form, i.e.
 * A term appear only once.
@@ -246,12 +242,11 @@
 The canonical representation of `ScalarAffineFunction([y, x, z, x, z], [2, 1, 3, -2, -3], 5)` is `ScalarAffineFunction([x, y], [-1, 2], 5)`.
 
 """
-<<<<<<< HEAD
 function canonical(f::MOI.ScalarAffineFunction)
     if iscanonical(f)
         f
     else
-        canonical!(MOI.ScalarAffineFunction(copy(f.terms), f.constant))
+        canonicalize!(MOI.ScalarAffineFunction(copy(f.terms), f.constant))
     end
 end
 
@@ -259,61 +254,36 @@
     if iscanonical(f)
         f
     else
-        canonical!(MOI.VectorAffineFunction(copy(f.terms), f.constants))
-    end
-end
-
-
-"""
-    canonical!(f::AbstractFunction)
+        canonicalize!(MOI.VectorAffineFunction(copy(f.terms), f.constants))
+    end
+end
+
+"""
+    canonicalize!(f::Union{ScalarAffineFunction, VectorAffineFunction})
 
 Convert a function to canonical form in-place, without allocating a copy to hold the result.
 See [`canonical`](@ref).
 """
-function canonical!(f::MOI.ScalarAffineFunction)
-    merge_duplicates!(f.terms,
-                      t -> t.variable_index.value,
-                      t -> !iszero(t.coefficient),
-                      (t1, t2) -> MOI.ScalarAffineTerm(t1.coefficient + t2.coefficient, t1.variable_index))
+function canonicalize!(f::Union{MOI.ScalarAffineFunction, MOI.VectorAffineFunction})
+    sort_and_compress!(f.terms, termindices, t -> !iszero(coefficient(t)), unsafe_add)
     f
 end
 
-
-function canonical!(f::MOI.VectorAffineFunction)
-    merge_duplicates!(f.terms,
-                      t -> (t.output_index, t.scalar_term.variable_index.value),
-                      t -> !iszero(t.scalar_term.coefficient),
-                      (t1, t2) -> MOI.VectorAffineTerm(t1.output_index,
-                                                       MOI.ScalarAffineTerm(t1.scalar_term.coefficient + t2.scalar_term.coefficient,
-                                                                            t1.scalar_term.variable_index)))
-    f
-end
-
-function merge_duplicates!(x::AbstractVector, by, keep, combine)
-    if length(x) == 1
-        if !keep(first(x))
-            empty!(x)
-        end
-    elseif length(x) > 1
+"""
+    sort_and_compress!(x::AbstractVector, by::Function, keep::Function, combine::Function)
+
+Sort the vector `x` in-place using `by` as the function from elements to comparable keys, then
+combine all entries for which `by(x[i]) == by(x[j])` using the function `x[i] = combine(x[i], x[j])`,
+and remove any entries for which `keep(x[i]) == false`. This may result in `x` being resized to
+a shorter length.
+"""
+function sort_and_compress!(x::AbstractVector, by, keep, combine)
+    if length(x) > 1
         sort!(x, QuickSort, Base.Order.ord(isless, by, false, Base.Sort.Forward))
-        i1 = 1
-        i2 = 2
-        @inbounds while i2 <= length(x)
+        i1 = firstindex(x)
+        for i2 in eachindex(x)[2:end]
             if by(x[i1]) == by(x[i2])
                 x[i1] = combine(x[i1], x[i2])
-                i2 += 1
-=======
-function canonical(f::Union{SAF, VAF})
-    sorted_terms = sort(f.terms, by = termindices)
-    terms = eltype(f.terms)[]
-    for t in sorted_terms
-        tnot0 = !iszero(coefficient(t))
-        if !isempty(terms) && termindices(t) == termindices(last(terms)) && tnot0
-            terms[end] = unsafe_add(t, last(terms))
-        elseif tnot0
-            if !isempty(terms) && iszero(coefficient(last(terms)))
-                terms[end] = t
->>>>>>> 6b9aa7f2
             else
                 if !keep(x[i1])
                     x[i1] = x[i2]
@@ -321,7 +291,6 @@
                     x[i1 + 1] = x[i2]
                     i1 += 1
                 end
-                i2 += 1
             end
         end
         if !keep(x[i1])
@@ -329,14 +298,7 @@
         end
         resize!(x, i1)
     end
-<<<<<<< HEAD
     x
-=======
-    if !isempty(terms) && iszero(coefficient(last(terms)))
-        pop!(terms)
-    end
-    typeof(f)(terms, _constant(f))
->>>>>>> 6b9aa7f2
 end
 
 
@@ -411,7 +373,7 @@
     attrs1 = MOI.get(model1, MOI.ListOfModelAttributesSet())
     attrs2 = MOI.get(model2, MOI.ListOfModelAttributesSet())
     attr_list = attrs1 ∪ attrs2
-    for attr in attr_list 
+    for attr in attr_list
         @test MOI.canget(model1, attr)
         value1 = MOI.get(model1, attr)
         @test MOI.canget(model2, attr)
