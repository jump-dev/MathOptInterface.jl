import SparseArrays

"""
    abstract type AbstractIndexing end

Indexing to be used for storing the row and column indices of
`MutableSparseMatrixCSC`. See [`ZeroBasedIndexing`](@ref) and
[`OneBasedIndexing`](@ref).
"""
abstract type AbstractIndexing end

"""
    struct ZeroBasedIndexing <: AbstractIndexing end

Zero-based indexing: the `i`th row or column has index `i - 1`. This is useful
when the vectors of row and column indices need to be communicated to a
library using zero-based indexing such as C libraries.
"""
struct ZeroBasedIndexing <: AbstractIndexing end

"""
    struct ZeroBasedIndexing <: AbstractIndexing end

One-based indexing: the `i`th row or column has index `i`. This enables an
allocation-free conversion of [`MutableSparseMatrixCSC`](@ref) to
`SparseArrays.SparseMatrixCSC`.
"""
struct OneBasedIndexing <: AbstractIndexing end

_first_index(::ZeroBasedIndexing) = 0
_first_index(::OneBasedIndexing) = 1

_shift(x, ::T, ::T) where {T<:AbstractIndexing} = x
_shift(x::Integer, ::ZeroBasedIndexing, ::OneBasedIndexing) = x + 1
_shift(x::Integer, ::OneBasedIndexing, ::ZeroBasedIndexing) = x - 1
_shift(x::Array{<:Integer}, ::ZeroBasedIndexing, ::OneBasedIndexing) = x .+ 1

"""
    mutable struct MutableSparseMatrixCSC{Tv,Ti<:Integer,I<:AbstractIndexing}
        indexing::I
        m::Int
        n::Int
        colptr::Vector{Ti}
        rowval::Vector{Ti}
        nzval::Vector{Tv}
    end

Matrix type loading sparse matrices in the Compressed Sparse Column format.
The indexing used is `indexing`, see [`AbstractIndexing`](@ref). The other
fields have the same meaning than for `SparseArrays.SparseMatrixCSC` except
that the indexing is different unless `indexing` is `OneBasedIndexing`.

The matrix is loaded in 5 steps:
1) `MOI.empty!` is called.
2) `MOI.Utilities.add_column` and `MOI.Utilities.allocate_terms` are called in
   any order.
3) `MOI.Utilities.set_number_of_rows` is called.
4) `MOI.Utilities.load_terms` is called for each affine function.
5) `MOI.Utilities.final_touch` is called.
"""
mutable struct MutableSparseMatrixCSC{Tv,Ti<:Integer,I<:AbstractIndexing}
    indexing::I
    m::Int # Number of rows
    n::Int # Number of columns
    colptr::Vector{Ti}
    rowval::Vector{Ti}
    nzval::Vector{Tv}
    function MutableSparseMatrixCSC{Tv,Ti,I}() where {Tv,Ti<:Integer,I}
        return new{Tv,Ti,I}(I(), 0, 0, Ti[], Ti[], Tv[])
    end
end

function MOI.empty!(A::MutableSparseMatrixCSC)
    A.m = 0
    A.n = 0
    resize!(A.colptr, 1)
    A.colptr[1] = 0
    empty!(A.rowval)
    empty!(A.nzval)
    return
end

function add_column(A::MutableSparseMatrixCSC)
    A.n += 1
    push!(A.colptr, 0)
    return
end

function set_number_of_rows(A::MutableSparseMatrixCSC, num_rows)
    A.m = num_rows
    for i in 3:length(A.colptr)
        A.colptr[i] += A.colptr[i-1]
    end
    resize!(A.rowval, A.colptr[end])
    resize!(A.nzval, A.colptr[end])
    return
end

function final_touch(A::MutableSparseMatrixCSC)
    for i in length(A.colptr):-1:2
        A.colptr[i] = _shift(A.colptr[i-1], ZeroBasedIndexing(), A.indexing)
    end
    A.colptr[1] = _first_index(A.indexing)
    return
end

_variable(term::MOI.ScalarAffineTerm) = term.variable
_variable(term::MOI.VectorAffineTerm) = _variable(term.scalar_term)

<<<<<<< HEAD
function allocate_terms(A::MutableSparseMatrixCSC, index_map, func)
    return _allocate_terms(A.colptr, index_map, func.terms)
=======
"""
    allocate_terms(
        A::MutableSparseMatrixCSC,
        index_map,
        func::Union{MOI.ScalarAffineFunction,MOI.VectorAffineFunction},
    )

Informs `A` that the terms of the function `func` where the variable
indices are mapped with `index_map` will be loaded with [`load_terms`](@ref).
The function `func` should be canonicalized, see [`is_canonical`](@ref).
"""
function allocate_terms(
    A::MutableSparseMatrixCSC,
    index_map,
    func::Union{MOI.ScalarAffineFunction,MOI.VectorAffineFunction},
)
    for term in func.terms
        A.colptr[index_map[_variable(term)].value+1] += 1
    end
    return
>>>>>>> 0feec2d0
end

_output_index(::MOI.ScalarAffineTerm) = 1
_output_index(term::MOI.VectorAffineTerm) = term.output_index

<<<<<<< HEAD
function load_terms(A::MutableSparseMatrixCSC, index_map, func, offset)
    return _load_terms(
        A.colptr,
        A.rowval,
        A.nzval,
        index_map,
        func.terms,
        _shift(offset, OneBasedIndexing(), A.indexing),
    )
=======
"""
    load_terms(
        A::MutableSparseMatrixCSC,
        index_map,
        func::Union{MOI.ScalarAffineFunction,MOI.VectorAffineFunction},
        offset::Int,
    )

Loads the terms of `func` to `A` mapping the variable indices with `index_map`.
The `i`th dimension of `func` is loaded at the `(offset + i)`th row of `A`. The
function should be allocated first with [`allocate_terms`](@ref). The function
`func` should be canonicalized, see [`is_canonical`](@ref).
"""
function load_terms(
    A::MutableSparseMatrixCSC,
    index_map,
    func::Union{MOI.ScalarAffineFunction,MOI.VectorAffineFunction},
    offset::Int,
)
    new_offset = _shift(offset, OneBasedIndexing(), A.indexing)
    for term in func.terms
        ptr = A.colptr[index_map[_variable(term)].value] += 1
        A.rowval[ptr] = new_offset + _output_index(term)
        A.nzval[ptr] = MOI.coefficient(term)
    end
    return
>>>>>>> 0feec2d0
end

"""
    Base.convert(
        ::Type{SparseMatrixCSC{Tv,Ti}},
        A::MutableSparseMatrixCSC{Tv,Ti,I},
    ) where {Tv,Ti,I}

Converts `A` to a `SparseMatrixCSC`. Note that the field `A.nzval` is **not
copied** so if `A` is modified after the call of this function, it can still
affect the value returned. Moreover, if `I` is `OneBasedIndexing`, `colptr`
and `rowval` are not copied either, i.e., the conversion is allocation-free.
"""
function Base.convert(
    ::Type{SparseArrays.SparseMatrixCSC{Tv,Ti}},
    A::MutableSparseMatrixCSC{Tv,Ti},
) where {Tv,Ti}
    return SparseArrays.SparseMatrixCSC{Tv,Ti}(
        A.m,
        A.n,
        _shift(A.colptr, A.indexing, OneBasedIndexing()),
        _shift(A.rowval, A.indexing, OneBasedIndexing()),
        A.nzval,
    )
end<|MERGE_RESOLUTION|>--- conflicted
+++ resolved
@@ -107,21 +107,6 @@
 _variable(term::MOI.ScalarAffineTerm) = term.variable
 _variable(term::MOI.VectorAffineTerm) = _variable(term.scalar_term)
 
-<<<<<<< HEAD
-function allocate_terms(A::MutableSparseMatrixCSC, index_map, func)
-    return _allocate_terms(A.colptr, index_map, func.terms)
-=======
-"""
-    allocate_terms(
-        A::MutableSparseMatrixCSC,
-        index_map,
-        func::Union{MOI.ScalarAffineFunction,MOI.VectorAffineFunction},
-    )
-
-Informs `A` that the terms of the function `func` where the variable
-indices are mapped with `index_map` will be loaded with [`load_terms`](@ref).
-The function `func` should be canonicalized, see [`is_canonical`](@ref).
-"""
 function allocate_terms(
     A::MutableSparseMatrixCSC,
     index_map,
@@ -131,36 +116,11 @@
         A.colptr[index_map[_variable(term)].value+1] += 1
     end
     return
->>>>>>> 0feec2d0
 end
 
 _output_index(::MOI.ScalarAffineTerm) = 1
 _output_index(term::MOI.VectorAffineTerm) = term.output_index
 
-<<<<<<< HEAD
-function load_terms(A::MutableSparseMatrixCSC, index_map, func, offset)
-    return _load_terms(
-        A.colptr,
-        A.rowval,
-        A.nzval,
-        index_map,
-        func.terms,
-        _shift(offset, OneBasedIndexing(), A.indexing),
-    )
-=======
-"""
-    load_terms(
-        A::MutableSparseMatrixCSC,
-        index_map,
-        func::Union{MOI.ScalarAffineFunction,MOI.VectorAffineFunction},
-        offset::Int,
-    )
-
-Loads the terms of `func` to `A` mapping the variable indices with `index_map`.
-The `i`th dimension of `func` is loaded at the `(offset + i)`th row of `A`. The
-function should be allocated first with [`allocate_terms`](@ref). The function
-`func` should be canonicalized, see [`is_canonical`](@ref).
-"""
 function load_terms(
     A::MutableSparseMatrixCSC,
     index_map,
@@ -174,7 +134,6 @@
         A.nzval[ptr] = MOI.coefficient(term)
     end
     return
->>>>>>> 0feec2d0
 end
 
 """
