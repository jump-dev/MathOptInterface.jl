## Storage of constraints
#
# All `F`-in-`S` constraints are stored in a vector of `ConstraintEntry{F, S}`.
# The index in this vector of a constraint of index
# `ci::MOI.ConstraintIndex{F, S}` is given by `model.constrmap[ci.value]`. The
# advantage of this representation is that it does not require any dictionary
# hence it never needs to compute a hash.
#
# It may seem redundant to store the constraint index `ci` as well as the
# function and sets in the tuple but it is used to efficiently implement the
# getter for `MOI.ListOfConstraintIndices{F, S}`. It is also used to implement
# `MOI.delete`. Indeed, when a constraint is deleted, it is removed from the
# vector hence the index in the vector of all the functions that were stored
# after must be decreased by one. As the constraint index is stored in the
# vector, it readily gives the entries of `model.constrmap` that need to be
# updated.
const ConstraintEntry{F, S} = Tuple{CI{F, S}, F, S}

const EMPTYSTRING = ""

# Implementation of MOI for vector of constraint
function _add_constraint(constrs::Vector{ConstraintEntry{F, S}}, ci::CI, f::F,
                         s::S) where {F, S}
    push!(constrs, (ci, f, s))
    length(constrs)
end

function _delete(constrs::Vector, ci::CI, i::Int)
    deleteat!(constrs, i)
    @view constrs[i:end] # will need to shift it in constrmap
end

_getindex(ci::CI, f::MOI.AbstractFunction, s::MOI.AbstractSet) = ci
function _getindex(constrs::Vector, ci::CI, i::Int)
    _getindex(constrs[i]...)
end

_getfun(ci::CI, f::MOI.AbstractFunction, s::MOI.AbstractSet) = f
function _getfunction(constrs::Vector, ci::CI, i::Int)
    if !(1 ≤ i ≤ length(constrs))
        throw(MOI.InvalidIndex(ci))
    end
    @assert ci.value == constrs[i][1].value
    _getfun(constrs[i]...)
end

_gets(ci::CI, f::MOI.AbstractFunction, s::MOI.AbstractSet) = s
function _getset(constrs::Vector, ci::CI, i::Int)
    if !(1 ≤ i ≤ length(constrs))
        throw(MOI.InvalidIndex(ci))
    end
    @assert ci.value == constrs[i][1].value
    _gets(constrs[i]...)
end

_modifyconstr(ci::CI{F, S}, f::F, s::S, change::F) where {F, S} = (ci, change, s)
_modifyconstr(ci::CI{F, S}, f::F, s::S, change::S) where {F, S} = (ci, f, change)
_modifyconstr(ci::CI{F, S}, f::F, s::S, change::MOI.AbstractFunctionModification) where {F, S} = (ci, modify_function(f, change), s)
function _modify(constrs::Vector{ConstraintEntry{F, S}}, ci::CI{F}, i::Int,
                 change) where {F, S}
    constrs[i] = _modifyconstr(constrs[i]..., change)
end

function _getnoc(constrs::Vector{ConstraintEntry{F, S}},
                 ::MOI.NumberOfConstraints{F, S}) where {F, S}
    return length(constrs)
end
# Might be called when calling NumberOfConstraint with different coefficient type than the one supported
_getnoc(::Vector, ::MOI.NumberOfConstraints) = 0

function _getloc(constrs::Vector{ConstraintEntry{F, S}})::Vector{Tuple{DataType, DataType}} where {F, S}
    isempty(constrs) ? [] : [(F, S)]
end

function _getlocr(constrs::Vector{ConstraintEntry{F, S}},
                  ::MOI.ListOfConstraintIndices{F, S}) where {F, S}
    return map(constr -> constr[1], constrs)
end
function _getlocr(constrs::Vector{<:ConstraintEntry},
                  ::MOI.ListOfConstraintIndices{F, S}) where {F, S}
    return CI{F, S}[]
end

# Implementation of MOI for AbstractModel
abstract type AbstractModel{T} <: MOI.ModelLike end

getconstrloc(model::AbstractModel, ci::CI) = model.constrmap[ci.value]

# Variables
function MOI.get(model::AbstractModel, ::MOI.NumberOfVariables)::Int64
    if model.variable_indices === nothing
        model.num_variables_created
    else
        length(model.variable_indices)
    end
end
function MOI.add_variable(model::AbstractModel{T}) where T
    vi = VI(model.num_variables_created += 1)
    push!(model.single_variable_mask, 0x0)
    push!(model.lower_bound, zero(T))
    push!(model.upper_bound, zero(T))
    if model.variable_indices !== nothing
        push!(model.variable_indices, vi)
    end
    return vi
end
function MOI.add_variables(model::AbstractModel, n::Integer)
    return [MOI.add_variable(model) for i in 1:n]
end

"""
    remove_variable(f::MOI.AbstractFunction, s::MOI.AbstractSet, vi::MOI.VariableIndex)

Return a tuple `(g, t)` representing the constraint `f`-in-`s` with the
variable `vi` removed. That is, the terms containing the variable `vi` in the
function `f` are removed and the dimension of the set `s` is updated if
needed (e.g. when `f` is a `VectorOfVariables` with `vi` being one of the
variables).
"""
remove_variable(f, s, vi::VI) = remove_variable(f, vi), s
function remove_variable(f::MOI.VectorOfVariables, s, vi::VI)
    g = remove_variable(f, vi)
    if length(g.variables) != length(f.variables)
        t = MOI.update_dimension(s, length(g.variables))
    else
        t = s
    end
    return g, t
end
function _remove_variable(constrs::Vector{<:ConstraintEntry}, vi::VI)
    for i in eachindex(constrs)
        ci, f, s = constrs[i]
        constrs[i] = (ci, remove_variable(f, s, vi)...)
    end
end
filter_variables(keep::Function, f, s) = filter_variables(keep, f), s
function filter_variables(keep::Function, f::MOI.VectorOfVariables, s)
    g = filter_variables(keep, f)
    if length(g.variables) != length(f.variables)
        t = MOI.update_dimension(s, length(g.variables))
    else
        t = s
    end
    return g, t
end
function _filter_variables(keep::Function, constrs::Vector{<:ConstraintEntry})
    for i in eachindex(constrs)
        ci, f, s = constrs[i]
        constrs[i] = (ci, filter_variables(keep, f, s)...)
    end
end
function _vector_of_variables_with(::Vector, ::Union{VI, MOI.Vector{VI}})
    return CI{MOI.VectorOfVariables}[]
end
function throw_delete_variable_in_vov(vi::VI)
    message = string("Cannot delete variable as it is constrained with other",
                     " variables in a `MOI.VectorOfVariables`.")
    throw(MOI.DeleteNotAllowed(vi, message))
end
function _vector_of_variables_with(
    constrs::Vector{<:ConstraintEntry{MOI.VectorOfVariables}}, vi::VI)
    rm = CI{MOI.VectorOfVariables}[]
    for (ci, f, s) in constrs
        if vi in f.variables
            if length(f.variables) > 1
                # If `supports_dimension_update(s)` then the variable will be
                # removed in `_remove_variable`.
                if !MOI.supports_dimension_update(typeof(s))
                    throw_delete_variable_in_vov(vi)
                end
            else
                push!(rm, ci)
            end
        end
    end
    return rm
end
function _vector_of_variables_with(
    constrs::Vector{<:ConstraintEntry{MOI.VectorOfVariables}},
    vis::Vector{VI}
)
    rm = CI{MOI.VectorOfVariables}[]
    for (ci, f, s) in constrs
        if vis == f.variables
            push!(rm, ci)
        end
    end
    return rm
end
function _delete_variable(model::AbstractModel{T}, vi::MOI.VariableIndex) where T
    MOI.throw_if_not_valid(model, vi)
    # If a variable is removed, the `VectorOfVariables` constraints using this
    # variable only need to be removed too. `vov_to_remove` is the list of
    # indices of the `VectorOfVariables` constraints of `vi`.
    vov_to_remove = broadcastvcat(constrs -> _vector_of_variables_with(constrs, vi), model)
    for ci in vov_to_remove
        MOI.delete(model, ci)
    end
    model.single_variable_mask[vi.value] = 0x0
    if model.variable_indices === nothing
        model.variable_indices = Set(MOI.get(model,
                                             MOI.ListOfVariableIndices()))
    end
    delete!(model.variable_indices, vi)
    model.name_to_var = nothing
    delete!(model.var_to_name, vi)
    model.name_to_con = nothing
    delete!(model.con_to_name, MOI.ConstraintIndex{MOI.SingleVariable, MOI.EqualTo{T}}(vi.value))
    delete!(model.con_to_name, MOI.ConstraintIndex{MOI.SingleVariable, MOI.GreaterThan{T}}(vi.value))
    delete!(model.con_to_name, MOI.ConstraintIndex{MOI.SingleVariable, MOI.LessThan{T}}(vi.value))
    delete!(model.con_to_name, MOI.ConstraintIndex{MOI.SingleVariable, MOI.Interval{T}}(vi.value))
    delete!(model.con_to_name, MOI.ConstraintIndex{MOI.SingleVariable, MOI.Integer}(vi.value))
    delete!(model.con_to_name, MOI.ConstraintIndex{MOI.SingleVariable, MOI.ZeroOne}(vi.value))
    delete!(model.con_to_name, MOI.ConstraintIndex{MOI.SingleVariable, MOI.Semicontinuous{T}}(vi.value))
    delete!(model.con_to_name, MOI.ConstraintIndex{MOI.SingleVariable, MOI.Semiinteger{T}}(vi.value))
end
function MOI.delete(model::AbstractModel, vi::MOI.VariableIndex)
    _delete_variable(model, vi)
    # `VectorOfVariables` constraints with sets not supporting dimension update
    # were either deleted or an error was thrown. The rest is modified now.
    broadcastcall(constrs -> _remove_variable(constrs, vi), model)
    model.objective = remove_variable(model.objective, vi)
end
function MOI.delete(model::AbstractModel, vis::Vector{MOI.VariableIndex})
    if isempty(vis)
        # In `keep`, we assume that `model.variable_indices !== nothing` so
        # at least one variable need to be deleted.
        return
    end
    # Delete `VectorOfVariables(vis)` constraints as otherwise, it will error
    # when removing variables one by one.
    vov_to_remove = broadcastvcat(constrs -> _vector_of_variables_with(constrs, vis), model)
    for ci in vov_to_remove
        MOI.delete(model, ci)
    end
    for vi in vis
        _delete_variable(model, vi)
    end
    # `VectorOfVariables` constraints with sets not supporting dimension update
    # were either deleted or an error was thrown. The rest is modified now.
    keep(vi::MOI.VariableIndex) = vi in model.variable_indices
    model.objective = filter_variables(keep, model.objective)
    broadcastcall(constrs -> _filter_variables(keep, constrs), model)
end

function MOI.is_valid(model::AbstractModel,
                      ci::CI{MOI.SingleVariable, S}) where {S}
    return 1 ≤ ci.value ≤ length(model.single_variable_mask) &&
           !iszero(model.single_variable_mask[ci.value] & single_variable_flag(S))
end
function MOI.is_valid(model::AbstractModel, ci::CI{F, S}) where {F, S}
    if ci.value > length(model.constrmap)
        false
    else
        loc = getconstrloc(model, ci)
        if iszero(loc) # This means that it has been deleted
            false
        elseif loc > MOI.get(model, MOI.NumberOfConstraints{F, S}())
            false
        else
            ci == _getindex(model, ci, getconstrloc(model, ci))
        end
    end
end
function MOI.is_valid(model::AbstractModel, vi::VI)
    if model.variable_indices === nothing
        return 1 ≤ vi.value ≤ model.num_variables_created
    else
        return in(vi, model.variable_indices)
    end
end

function MOI.get(model::AbstractModel, ::MOI.ListOfVariableIndices)
    if model.variable_indices === nothing
        return VI.(1:model.num_variables_created)
    else
        vis = collect(model.variable_indices)
        sort!(vis, by=vi->vi.value) # It needs to be sorted by order of creation
        return vis
    end
end

# Names
MOI.supports(::AbstractModel, ::MOI.Name) = true
function MOI.set(model::AbstractModel, ::MOI.Name, name::String)
    model.name = name
end
MOI.get(model::AbstractModel, ::MOI.Name) = model.name

MOI.supports(::AbstractModel, ::MOI.VariableName, vi::Type{VI}) = true
function MOI.set(model::AbstractModel, ::MOI.VariableName, vi::VI, name::String)
    model.var_to_name[vi] = name
    model.name_to_var = nothing # Invalidate the name map.
end
MOI.get(model::AbstractModel, ::MOI.VariableName, vi::VI) = get(model.var_to_name, vi, EMPTYSTRING)

"""
    build_name_to_var_map(con_to_name::Dict{MOI.VariableIndex, String})

Create and return a reverse map from name to variable index, given a map from
variable index to name. The special value `MOI.VariableIndex(0)` is used to
indicate that multiple variables have the same name.
"""
function build_name_to_var_map(var_to_name::Dict{VI, String})
    name_to_var = Dict{String, VI}()
    for (var, var_name) in var_to_name
        if haskey(name_to_var, var_name)
            # 0 is a special value that means this string does not map to
            # a unique variable name.
            name_to_var[var_name] = VI(0)
        else
            name_to_var[var_name] = var
        end
    end
    return name_to_var
end

function throw_multiple_name_error(::Type{MOI.VariableIndex}, name::String)
    error("Multiple variables have the name $name.")
end
function throw_multiple_name_error(::Type{<:MOI.ConstraintIndex}, name::String)
    error("Multiple constraints have the name $name.")
end
function throw_if_multiple_with_name(::Nothing, ::String) end
function throw_if_multiple_with_name(index::MOI.Index, name::String)
    if iszero(index.value)
        throw_multiple_name_error(typeof(index), name)
    end
end

function MOI.get(model::AbstractModel, ::Type{VI}, name::String)
    if model.name_to_var === nothing
        # Rebuild the map.
        model.name_to_var = build_name_to_var_map(model.var_to_name)
    end
    result = get(model.name_to_var, name, nothing)
    throw_if_multiple_with_name(result, name)
    return result
end

function MOI.get(model::AbstractModel, ::MOI.ListOfVariableAttributesSet)::Vector{MOI.AbstractVariableAttribute}
    isempty(model.var_to_name) ? [] : [MOI.VariableName()]
end

MOI.supports(model::AbstractModel, ::MOI.ConstraintName, ::Type{<:CI}) = true
function MOI.set(model::AbstractModel, ::MOI.ConstraintName, ci::CI, name::String)
    model.con_to_name[ci] = name
    model.name_to_con = nothing # Invalidate the name map.
end
MOI.get(model::AbstractModel, ::MOI.ConstraintName, ci::CI) = get(model.con_to_name, ci, EMPTYSTRING)

"""
    build_name_to_con_map(con_to_name::Dict{MOI.ConstraintIndex, String})

Create and return a reverse map from name to constraint index, given a map from
constraint index to name. The special value
`MOI.ConstraintIndex{Nothing, Nothing}(0)` is used to indicate that multiple
constraints have the same name.
"""
function build_name_to_con_map(con_to_name::Dict{CI, String})
    name_to_con = Dict{String, CI}()
    for (con, con_name) in con_to_name
        if haskey(name_to_con, con_name)
            name_to_con[con_name] = CI{Nothing, Nothing}(0)
        else
            name_to_con[con_name] = con
        end
    end
    return name_to_con
end


function MOI.get(model::AbstractModel, ConType::Type{<:CI}, name::String)
    if model.name_to_con === nothing
        # Rebuild the map.
        model.name_to_con = build_name_to_con_map(model.con_to_name)
    end
    ci = get(model.name_to_con, name, nothing)
    throw_if_multiple_with_name(ci, name)
    if ci isa ConType
        return ci
    else
        return nothing
    end
end

function MOI.get(model::AbstractModel, ::MOI.ListOfConstraintAttributesSet)::Vector{MOI.AbstractConstraintAttribute}
    isempty(model.con_to_name) ? [] : [MOI.ConstraintName()]
end

# Objective
MOI.get(model::AbstractModel, ::MOI.ObjectiveSense) = model.sense
MOI.supports(model::AbstractModel, ::MOI.ObjectiveSense) = true
function MOI.set(model::AbstractModel{T}, ::MOI.ObjectiveSense,
                 sense::MOI.OptimizationSense) where T
    if sense == MOI.FEASIBILITY_SENSE
        model.objectiveset = false
        model.objective = zero(MOI.ScalarAffineFunction{T})
    end
    model.senseset = true
    model.sense = sense
end
function MOI.get(model::AbstractModel, ::MOI.ObjectiveFunctionType)
    return MOI.typeof(model.objective)
end
function MOI.get(model::AbstractModel, ::MOI.ObjectiveFunction{T})::T where T
    return model.objective
end
function MOI.supports(
    model::AbstractModel{T},
    ::MOI.ObjectiveFunction{<:Union{
        MOI.SingleVariable,
        MOI.ScalarAffineFunction{T},
        MOI.ScalarQuadraticFunction{T}}}) where T
    return true
end
function MOI.set(model::AbstractModel, ::MOI.ObjectiveFunction, f::MOI.AbstractFunction)
    model.objectiveset = true
    # f needs to be copied, see #2
    model.objective = copy(f)
end

function MOI.modify(model::AbstractModel, obj::MOI.ObjectiveFunction, change::MOI.AbstractFunctionModification)
    model.objective = modify_function(model.objective, change)
end

MOI.get(::AbstractModel, ::MOI.ListOfOptimizerAttributesSet) = MOI.AbstractOptimizerAttribute[]
function MOI.get(model::AbstractModel, ::MOI.ListOfModelAttributesSet)::Vector{MOI.AbstractModelAttribute}
    listattr = MOI.AbstractModelAttribute[]
    if model.senseset
        push!(listattr, MOI.ObjectiveSense())
    end
    if model.objectiveset
        push!(listattr, MOI.ObjectiveFunction{typeof(model.objective)}())
    end
    if !isempty(model.name)
        push!(listattr, MOI.Name())
    end
    listattr
end

# Constraints
single_variable_flag(::Type{<:MOI.EqualTo}) = 0x1
single_variable_flag(::Type{<:MOI.GreaterThan}) = 0x2
single_variable_flag(::Type{<:MOI.LessThan}) = 0x4
single_variable_flag(::Type{<:MOI.Interval}) = 0x8
single_variable_flag(::Type{MOI.Integer}) = 0x10
single_variable_flag(::Type{MOI.ZeroOne}) = 0x20
single_variable_flag(::Type{<:MOI.Semicontinuous}) = 0x40
single_variable_flag(::Type{<:MOI.Semiinteger}) = 0x80
# If a set is added here, a line should be added in
# `MOI.delete(::AbstractModel, ::MOI.VariableIndex)`

function flag_to_set_type(flag::UInt8, T::Type)
    if flag == 0x1
        return MOI.EqualTo{T}
    elseif flag == 0x2
        return MOI.GreaterThan{T}
    elseif flag == 0x4
        return MOI.LessThan{T}
    elseif flag == 0x8
        return MOI.Interval{T}
    elseif flag == 0x10
        return MOI.Integer
    elseif flag == 0x20
        return MOI.ZeroOne
    elseif flag == 0x40
        return MOI.Semicontinuous{T}
    elseif flag == 0x80
        return MOI.Semiinteger{T}
    else
        # $flag would print it in decimal
        error("Invalid flag `$(sprint(show, flag))`.")
    end
end

function throw_if_lower_bound_set(variable, S2, mask, T)
    flag = single_variable_flag(S2)
    if !iszero(flag & LOWER_BOUND_MASK) && !iszero(mask & LOWER_BOUND_MASK)
       S1 = flag_to_set_type(mask & LOWER_BOUND_MASK, T)
       throw(MOI.LowerBoundAlreadySet{S1, S2}(variable))
    end
end

function throw_if_upper_bound_set(variable, S2, mask, T)
    flag = single_variable_flag(S2)
    if !iszero(flag & UPPER_BOUND_MASK) && !iszero(mask & UPPER_BOUND_MASK)
       S1 = flag_to_set_type(mask & UPPER_BOUND_MASK, T)
       throw(MOI.UpperBoundAlreadySet{S1, S2}(variable))
    end
end

# Sets setting lower bound:
extract_lower_bound(set::MOI.EqualTo) = set.value
function extract_lower_bound(set::Union{MOI.GreaterThan, MOI.Interval,
                                        MOI.Semicontinuous, MOI.Semiinteger})
    return set.lower
end
# 0xb = 0x80 | 0x40 | 0x8 | 0x2 | 0x1
const LOWER_BOUND_MASK = 0xcb

# Sets setting upper bound:
extract_upper_bound(set::MOI.EqualTo) = set.value
function extract_upper_bound(set::Union{MOI.LessThan, MOI.Interval,
                                        MOI.Semicontinuous, MOI.Semiinteger})
    return set.upper
end
# 0xd = 0x80 | 0x40 | 0x8 | 0x4 | 0x1
const UPPER_BOUND_MASK = 0xcd

const SUPPORTED_VARIABLE_SCALAR_SETS{T} = Union{
    MOI.EqualTo{T}, MOI.GreaterThan{T}, MOI.LessThan{T}, MOI.Interval{T},
    MOI.Integer, MOI.ZeroOne, MOI.Semicontinuous{T}, MOI.Semiinteger{T}}
function MOI.supports_constraint(
    ::AbstractModel{T}, ::Type{MOI.SingleVariable},
    ::Type{<:SUPPORTED_VARIABLE_SCALAR_SETS{T}}) where T
    return true
end
function MOI.add_constraint(model::AbstractModel{T}, f::MOI.SingleVariable,
                            s::MOI.AbstractScalarSet) where T
    if MOI.supports_constraint(model, MOI.SingleVariable, typeof(s))
        flag = single_variable_flag(typeof(s))
        index = f.variable.value
        mask = model.single_variable_mask[index]
        throw_if_lower_bound_set(f.variable, typeof(s), mask, T)
        throw_if_upper_bound_set(f.variable, typeof(s), mask, T)
        # No error should be thrown now, we can modify `model`.
        if !iszero(flag & LOWER_BOUND_MASK)
            model.lower_bound[index] = extract_lower_bound(s)
        end
        if !iszero(flag & UPPER_BOUND_MASK)
            model.upper_bound[index] = extract_upper_bound(s)
        end
        model.single_variable_mask[index] = mask | flag
        return CI{MOI.SingleVariable, typeof(s)}(index)
    else
        throw(MOI.UnsupportedConstraint{MOI.SingleVariable, typeof(s)}())
    end
end
function MOI.add_constraint(model::AbstractModel, f::F, s::S) where {F<:MOI.AbstractFunction, S<:MOI.AbstractSet}
    if MOI.supports_constraint(model, F, S)
        # We give the index value `nextconstraintid + 1` to the new constraint.
        # As the same counter is used for all pairs of F-in-S constraints,
        # the index value is unique across all constraint types as mentioned in
        # `@model`'s doc.
        ci = CI{F, S}(model.nextconstraintid += 1)
        # f needs to be copied, see #2
        push!(model.constrmap, _add_constraint(model, ci, copy(f), copy(s)))
        return ci
    else
        throw(MOI.UnsupportedConstraint{F, S}())
    end
end

function _delete_constraint(model::AbstractModel,
                            ci::CI{MOI.SingleVariable, S}) where S
    model.single_variable_mask[ci.value] &= ~single_variable_flag(S)
end
function _delete_constraint(model::AbstractModel, ci::CI)
    for (ci_next, _, _) in _delete(model, ci, getconstrloc(model, ci))
        model.constrmap[ci_next.value] -= 1
    end
    model.constrmap[ci.value] = 0
end
function MOI.delete(model::AbstractModel, ci::CI)
    MOI.throw_if_not_valid(model, ci)
    _delete_constraint(model, ci)
    model.name_to_con = nothing
    delete!(model.con_to_name, ci)
end

function MOI.modify(model::AbstractModel, ci::CI, change::MOI.AbstractFunctionModification)
    _modify(model, ci, getconstrloc(model, ci), change)
end

function MOI.set(model::AbstractModel, ::MOI.ConstraintFunction, ci::CI{MOI.SingleVariable},
                 change::MOI.AbstractFunction)
    throw(MOI.SettingSingleVariableFunctionNotAllowed())
end
function MOI.set(model::AbstractModel, ::MOI.ConstraintFunction, ci::CI, change::MOI.AbstractFunction)
    _modify(model, ci, getconstrloc(model, ci), change)
end
function MOI.set(model::AbstractModel, ::MOI.ConstraintSet,
                 ci::CI{MOI.SingleVariable}, change::MOI.AbstractSet)
    MOI.throw_if_not_valid(model, ci)
    flag = single_variable_flag(typeof(change))
    if !iszero(flag & LOWER_BOUND_MASK)
        model.lower_bound[ci.value] = extract_lower_bound(change)
    end
    if !iszero(flag & UPPER_BOUND_MASK)
        model.upper_bound[ci.value] = extract_upper_bound(change)
    end
end
function MOI.set(model::AbstractModel, ::MOI.ConstraintSet, ci::CI, change::MOI.AbstractSet)
    _modify(model, ci, getconstrloc(model, ci), change)
end

function MOI.get(model::AbstractModel,
                 ::MOI.NumberOfConstraints{MOI.SingleVariable, S}) where S
    flag = single_variable_flag(S)
    return count(mask -> !iszero(flag & mask), model.single_variable_mask)
end
MOI.get(model::AbstractModel, noc::MOI.NumberOfConstraints) = _getnoc(model, noc)

function _add_contraint_type(list, model::AbstractModel,
                             S::Type{<:MOI.AbstractScalarSet})
    flag = single_variable_flag(S)
    if any(mask -> !iszero(flag & mask), model.single_variable_mask)
        push!(list, (MOI.SingleVariable, S))
    end
    return
end
function MOI.get(model::AbstractModel{T}, loc::MOI.ListOfConstraints) where T
    list = broadcastvcat(_getloc, model)
    for S in (
        MOI.EqualTo{T}, MOI.GreaterThan{T}, MOI.LessThan{T}, MOI.Interval{T},
        MOI.Semicontinuous{T}, MOI.Semiinteger{T}, MOI.Integer, MOI.ZeroOne
    )
        _add_contraint_type(list, model, S)
    end
    return list
end

function MOI.get(model::AbstractModel,
                 ::MOI.ListOfConstraintIndices{MOI.SingleVariable, S}) where S
    list = CI{MOI.SingleVariable, S}[]
    flag = single_variable_flag(S)
    for (index, mask) in enumerate(model.single_variable_mask)
        if !iszero(mask & flag)
            push!(list, CI{MOI.SingleVariable, S}(index))
        end
    end
    return list
end
function MOI.get(model::AbstractModel, loc::MOI.ListOfConstraintIndices)
    broadcastvcat(constrs -> _getlocr(constrs, loc), model)
end

function MOI.get(model::AbstractModel, ::MOI.ConstraintFunction,
                 ci::CI{MOI.SingleVariable})
    MOI.throw_if_not_valid(model, ci)
    return MOI.SingleVariable(MOI.VariableIndex(ci.value))
end
function MOI.get(model::AbstractModel, ::MOI.ConstraintFunction, ci::CI)
    _getfunction(model, ci, getconstrloc(model, ci))
end

function _get_single_variable_set(model::AbstractModel, S::Type{<:MOI.EqualTo},
                                  index)
    return MOI.EqualTo(model.lower_bound[index])
end
function _get_single_variable_set(model::AbstractModel,
                                  S::Type{<:Union{MOI.GreaterThan,
                                                  MOI.EqualTo}},
                                  index)
    # Lower and upper bounds are equal for `EqualTo`, we can take either of them.
    return S(model.lower_bound[index])
end
function _get_single_variable_set(model::AbstractModel, S::Type{<:MOI.LessThan},
                                  index)
    return S(model.upper_bound[index])
end
function _get_single_variable_set(model::AbstractModel,
                                  S::Type{<:Union{MOI.Interval,
                                                  MOI.Semicontinuous,
                                                  MOI.Semiinteger}},
                                  index)
    return S(model.lower_bound[index], model.upper_bound[index])
end
function _get_single_variable_set(model::AbstractModel,
                                  S::Type{<:Union{MOI.Integer, MOI.ZeroOne}},
                                  index)
    return S()
end
function MOI.get(model::AbstractModel, ::MOI.ConstraintSet,
                 ci::CI{MOI.SingleVariable, S}) where S
    MOI.throw_if_not_valid(model, ci)
    return _get_single_variable_set(model, S, ci.value)
end
function MOI.get(model::AbstractModel, ::MOI.ConstraintSet, ci::CI)
    _getset(model, ci, getconstrloc(model, ci))
end

function MOI.is_empty(model::AbstractModel)
    isempty(model.name) && !model.senseset && !model.objectiveset &&
    isempty(model.objective.terms) && iszero(model.objective.constant) &&
    iszero(model.num_variables_created) && iszero(model.nextconstraintid)
end

function MOI.copy_to(dest::AbstractModel, src::MOI.ModelLike; kws...)
    return automatic_copy_to(dest, src; kws...)
end
supports_default_copy_to(model::AbstractModel, copy_names::Bool) = true

# Allocate-Load Interface
# Even if the model does not need it and use default_copy_to, it could be used
# by a layer that needs it
supports_allocate_load(model::AbstractModel, copy_names::Bool) = true

function allocate_variables(model::AbstractModel, nvars)
    return MOI.add_variables(model, nvars)
end
allocate(model::AbstractModel, attr...) = MOI.set(model, attr...)
function allocate_constraint(model::AbstractModel, f::MOI.AbstractFunction,
                             s::MOI.AbstractSet)
    return MOI.add_constraint(model, f, s)
end

function load_variables(::AbstractModel, nvars) end
function load(::AbstractModel, attr...) end
function load_constraint(::AbstractModel, ::CI, ::MOI.AbstractFunction,
                         ::MOI.AbstractSet)
end

# Can be used to access constraints of a model
"""
broadcastcall(f::Function, model::AbstractModel)

Calls `f(contrs)` for every vector `constrs::Vector{ConstraintIndex{F, S}, F, S}` of the model.

# Examples

To add all constraints of the model to a solver `solver`, one can do
```julia
_addcon(solver, ci, f, s) = MOI.add_constraint(solver, f, s)
function _addcon(solver, constrs::Vector)
    for constr in constrs
        _addcon(solver, constr...)
    end
end
MOIU.broadcastcall(constrs -> _addcon(solver, constrs), model)
```
"""
function broadcastcall end

"""
broadcastvcat(f::Function, model::AbstractModel)

Calls `f(contrs)` for every vector `constrs::Vector{ConstraintIndex{F, S}, F, S}` of the model and concatenate the results with `vcat` (this is used internally for `ListOfConstraints`).

# Examples

To get the list of all functions:
```julia
_getfun(ci, f, s) = f
_getfun(cindices::Tuple) = _getfun(cindices...)
_getfuns(constrs::Vector) = _getfun.(constrs)
MOIU.broadcastvcat(_getfuns, model)
```
"""
function broadcastvcat end

# Macro to generate Model
abstract type Constraints{F} end

abstract type SymbolFS end
struct SymbolFun <: SymbolFS
    s::Union{Symbol, Expr}
    typed::Bool
    cname::Expr # `esc(scname)` or `esc(vcname)`
end
struct SymbolSet <: SymbolFS
    s::Union{Symbol, Expr}
    typed::Bool
end

# QuoteNode prevents s from being interpolated and keeps it as a symbol
# Expr(:., MOI, s) would be MOI.s
# Expr(:., MOI, $s) would be Expr(:., MOI, EqualTo)
# Expr(:., MOI, :($s)) would be Expr(:., MOI, :EqualTo)
# Expr(:., MOI, :($(QuoteNode(s)))) is Expr(:., MOI, :(:EqualTo)) <- what we want

# (MOI, :Zeros) -> :(MOI.Zeros)
# (:Zeros) -> :(MOI.Zeros)
_set(s::SymbolSet) = esc(s.s)
_fun(s::SymbolFun) = esc(s.s)
function _typedset(s::SymbolSet)
    if s.typed
        :($(_set(s)){T})
    else
        _set(s)
    end
end
function _typedfun(s::SymbolFun)
    if s.typed
        :($(_fun(s)){T})
    else
        _fun(s)
    end
end

# Base.lowercase is moved to Unicode.lowercase in Julia v0.7
using Unicode

_field(s::SymbolFS) = Symbol(replace(lowercase(string(s.s)), "." => "_"))

_getC(s::SymbolSet) = :(ConstraintEntry{F, $(_typedset(s))})
_getC(s::SymbolFun) = _typedfun(s)

_getCV(s::SymbolSet) = :($(_getC(s))[])
_getCV(s::SymbolFun) = :($(s.cname){T, $(_getC(s))}())

_callfield(f, s::SymbolFS) = :($f(model.$(_field(s))))
_broadcastfield(b, s::SymbolFS) = :($b(f, model.$(_field(s))))

# This macro is for expert/internal use only. Prefer the concrete Model type
# instantiated below.
"""
    macro model(model_name, scalar_sets, typed_scalar_sets, vector_sets, typed_vector_sets, scalar_functions, typed_scalar_functions, vector_functions, typed_vector_functions)

Creates a type `model_name` implementing the MOI model interface and containing
`scalar_sets` scalar sets `typed_scalar_sets` typed scalar sets, `vector_sets`
vector sets, `typed_vector_sets` typed vector sets, `scalar_functions` scalar
functions, `typed_scalar_functions` typed scalar functions, `vector_functions`
vector functions and `typed_vector_functions` typed vector functions.
To give no set/function, write `()`, to give one set `S`, write `(S,)`.

The function [`MathOptInterface.SingleVariable`](@ref) should not be given in
`scalar_functions`. The model supports [`MathOptInterface.SingleVariable`](@ref)-in-`F`
constraints where `F` is [`MathOptInterface.EqualTo`](@ref),
[`MathOptInterface.GreaterThan`](@ref), [`MathOptInterface.LessThan`](@ref),
[`MathOptInterface.Interval`](@ref), [`MathOptInterface.Integer`](@ref),
[`MathOptInterface.ZeroOne`](@ref), [`MathOptInterface.Semicontinuous`](@ref)
or [`MathOptInterface.Semiinteger`](@ref). The sets supported
with the [`MathOptInterface.SingleVariable`](@ref) cannot be controlled from the
macro, use the [`UniversalFallback`](@ref) to support more sets.

This macro creates a model specialized for specific types of constraint,
by defining specialized structures and methods. To create a model that,
in addition to be optimized for specific constraints, also support arbitrary
constraints and attributes, use [`UniversalFallback`](@ref).

This implementation of the MOI model certifies that the constraint indices, in
addition to being different between constraints `F`-in-`S` for the same types
`F` and `S`, are also different between constraints for different types `F` and
`S`. This means that for constraint indices `ci1`, `ci2` of this model,
`ci1 == ci2` if and only if `ci1.value == ci2.value`. This fact can be used to
use the the value of the index directly in a dictionary representing a mapping
between constraint indices and something else.

### Examples

The model describing an linear program would be:
```julia
@model(LPModel,                                                   # Name of model
      (),                                                         # untyped scalar sets
      (MOI.EqualTo, MOI.GreaterThan, MOI.LessThan, MOI.Interval), #   typed scalar sets
      (MOI.Zeros, MOI.Nonnegatives, MOI.Nonpositives),            # untyped vector sets
      (),                                                         #   typed vector sets
      (),                                                         # untyped scalar functions
      (MOI.ScalarAffineFunction,),                                #   typed scalar functions
      (MOI.VectorOfVariables,),                                   # untyped vector functions
      (MOI.VectorAffineFunction,))                                #   typed vector functions
```

Let `MOI` denote `MathOptInterface`, `MOIU` denote `MOI.Utilities` and
`MOIU.ConstraintEntry{F, S}` be defined as `MOI.Tuple{MOI.ConstraintIndex{F, S}, F, S}`.
The macro would create the types:
```julia
struct LPModelScalarConstraints{T, F <: MOI.AbstractScalarFunction} <: MOIU.Constraints{F}
    equalto::Vector{MOIU.ConstraintEntry{F, MOI.EqualTo{T}}}
    greaterthan::Vector{MOIU.ConstraintEntry{F, MOI.GreaterThan{T}}}
    lessthan::Vector{MOIU.ConstraintEntry{F, MOI.LessThan{T}}}
    interval::Vector{MOIU.ConstraintEntry{F, MOI.Interval{T}}}
end
struct LPModelVectorConstraints{T, F <: MOI.AbstractVectorFunction} <: MOIU.Constraints{F}
    zeros::Vector{MOIU.ConstraintEntry{F, MOI.Zeros}}
    nonnegatives::Vector{MOIU.ConstraintEntry{F, MOI.Nonnegatives}}
    nonpositives::Vector{MOIU.ConstraintEntry{F, MOI.Nonpositives}}
end
mutable struct LPModel{T} <: MOIU.AbstractModel{T}
    name::String
    sense::MOI.OptimizationSense
    objective::Union{MOI.SingleVariable, MOI.ScalarAffineFunction{T}, MOI.ScalarQuadraticFunction{T}}
    num_variables_created::Int64
    # If nothing, no variable has been deleted so the indices of the
    # variables are VI.(1:num_variables_created)
    variable_indices::Union{Nothing, Set{MOI.VariableIndex}}
    # Union of flags of `S` such that a `SingleVariable`-in-`S`
    # constraint was added to the model and not deleted yet.
    single_variable_mask::Vector{UInt8}
    # Lower bound set by `SingleVariable`-in-`S` where `S`is
    # `GreaterThan{T}`, `EqualTo{T}` or `Interval{T}`.
    lower_bound::Vector{T}
    # Lower bound set by `SingleVariable`-in-`S` where `S`is
    # `LessThan{T}`, `EqualTo{T}` or `Interval{T}`.
    upper_bound::Vector{T}
    var_to_name::Dict{MOI.VariableIndex, String}
    # If `nothing`, the dictionary hasn't been constructed yet.
    name_to_var::Union{Dict{String, MOI.VariableIndex}, Nothing}
    nextconstraintid::Int64
    con_to_name::Dict{MOI.ConstraintIndex, String}
    name_to_con::Union{Dict{String, MOI.ConstraintIndex}, Nothing}
    constrmap::Vector{Int}
    scalaraffinefunction::LPModelScalarConstraints{T, MOI.ScalarAffineFunction{T}}
    vectorofvariables::LPModelVectorConstraints{T, MOI.VectorOfVariables}
    vectoraffinefunction::LPModelVectorConstraints{T, MOI.VectorAffineFunction{T}}
end
```
The type `LPModel` implements the MathOptInterface API except methods specific
to solver models like `optimize!` or `getattribute` with `VariablePrimal`.
"""
macro model(model_name, ss, sst, vs, vst, sf, sft, vf, vft)
    scalar_sets = [SymbolSet.(ss.args, false); SymbolSet.(sst.args, true)]
    vector_sets = [SymbolSet.(vs.args, false); SymbolSet.(vst.args, true)]

    scname = esc(Symbol(string(model_name) * "ScalarConstraints"))
    vcname = esc(Symbol(string(model_name) * "VectorConstraints"))
    esc_model_name = esc(model_name)

    scalar_funs = [SymbolFun.(sf.args, false, Ref(scname));
                  SymbolFun.(sft.args, true, Ref(scname))]
    vector_funs = [SymbolFun.(vf.args, false, Ref(vcname));
                  SymbolFun.(vft.args, true, Ref(vcname))]
    funs = [scalar_funs; vector_funs]

    scalarconstraints = :(struct $scname{T, F<:$MOI.AbstractScalarFunction} <: Constraints{F}; end)
    vectorconstraints = :(struct $vcname{T, F<:$MOI.AbstractVectorFunction} <: Constraints{F}; end)
    for (c, sets) in ((scalarconstraints, scalar_sets), (vectorconstraints, vector_sets))
        for s in sets
            field = _field(s)
            push!(c.args[3].args, :($field::Vector{$(_getC(s))}))
        end
    end

    modeldef = quote
        mutable struct $esc_model_name{T} <: AbstractModel{T}
            name::String
            senseset::Bool
            sense::$MOI.OptimizationSense
            objectiveset::Bool
            objective::Union{$MOI.SingleVariable, $MOI.ScalarAffineFunction{T}, $MOI.ScalarQuadraticFunction{T}}
            num_variables_created::Int64
            # If nothing, no variable has been deleted so the indices of the
            # variables are VI.(1:num_variables_created)
            variable_indices::Union{Nothing, Set{$VI}}
            # Union of flags of `S` such that a `SingleVariable`-in-`S`
            # constraint was added to the model and not deleted yet.
            single_variable_mask::Vector{UInt8}
            # Lower bound set by `SingleVariable`-in-`S` where `S`is
            # `GreaterThan{T}`, `EqualTo{T}` or `Interval{T}`.
            lower_bound::Vector{T}
            # Lower bound set by `SingleVariable`-in-`S` where `S`is
            # `LessThan{T}`, `EqualTo{T}` or `Interval{T}`.
            upper_bound::Vector{T}
            var_to_name::Dict{$VI, String}
            # If `nothing`, the dictionary hasn't been constructed yet.
            name_to_var::Union{Dict{String, $VI}, Nothing}
            nextconstraintid::Int64
            con_to_name::Dict{$CI, String}
            name_to_con::Union{Dict{String, $CI}, Nothing}
            constrmap::Vector{Int} # Constraint Reference value ci -> index in array in Constraints
            # A useful dictionary for extensions to store things. These are
            # _not_ copied between models!
            ext::Dict{Symbol, Any}
        end
    end
    for f in funs
        cname = f.cname
        field = _field(f)
        push!(modeldef.args[2].args[3].args, :($field::$cname{T, $(_getC(f))}))
    end

    code = quote
        function $MOIU.broadcastcall(f::Function, model::$esc_model_name)
            $(Expr(:block, _broadcastfield.(Ref(:(broadcastcall)), funs)...))
        end
        function $MOIU.broadcastvcat(f::Function, model::$esc_model_name)
            vcat($(_broadcastfield.(Ref(:(broadcastvcat)), funs)...))
        end
        function $MOI.empty!(model::$esc_model_name{T}) where T
            model.name = ""
            model.senseset = false
            model.sense = $MOI.FEASIBILITY_SENSE
            model.objectiveset = false
            model.objective = zero($MOI.ScalarAffineFunction{T})
            model.num_variables_created = 0
            model.variable_indices = nothing
            model.single_variable_mask = UInt8[]
            model.lower_bound = T[]
            model.upper_bound = T[]
            empty!(model.var_to_name)
            model.name_to_var = nothing
            model.nextconstraintid = 0
            empty!(model.con_to_name)
            model.name_to_con = nothing
            empty!(model.constrmap)
            $(Expr(:block, _callfield.(Ref(:($MOI.empty!)), funs)...))
        end
    end
    for (cname, sets) in ((scname, scalar_sets), (vcname, vector_sets))
        code = quote
            $code
            function $MOIU.broadcastcall(f::Function, model::$cname)
                $(Expr(:block, _callfield.(:f, sets)...))
            end
            function $MOIU.broadcastvcat(f::Function, model::$cname)
                vcat($(_callfield.(:f, sets)...))
            end
            function $MOI.empty!(model::$cname)
                $(Expr(:block, _callfield.(Ref(:(Base.empty!)), sets)...))
            end
        end
    end

    for (funct, T) in ((:_add_constraint, CI), (:_modify, CI), (:_delete, CI), (:_getindex, CI), (:_getfunction, CI), (:_getset, CI), (:_getnoc, MOI.NumberOfConstraints))
        for (c, sets) in ((scname, scalar_sets), (vcname, vector_sets))
            for s in sets
                set = _set(s)
                field = _field(s)
                code = quote
                    $code
                    $MOIU.$funct(model::$c, ci::$T{F, <:$set}, args...) where F = $funct(model.$field, ci, args...)
                end
            end
        end

        for f in funs
            fun = _fun(f)
            field = _field(f)
            code = quote
                $code
                $MOIU.$funct(model::$esc_model_name, ci::$T{<:$fun}, args...) = $funct(model.$field, ci, args...)
            end
        end
    end

    code = quote
        $scalarconstraints
        function $scname{T, F}() where {T, F}
            $scname{T, F}($(_getCV.(scalar_sets)...))
        end

        $vectorconstraints
        function $vcname{T, F}() where {T, F}
            $vcname{T, F}($(_getCV.(vector_sets)...))
        end

        $modeldef
        function $esc_model_name{T}() where T
            $esc_model_name{T}("", false, $MOI.FEASIBILITY_SENSE, false,
                              $SAF{T}($MOI.ScalarAffineTerm{T}[], zero(T)), 0,
                              nothing, UInt8[], T[], T[], Dict{$VI, String}(),
                              nothing, 0, Dict{$CI, String}(), nothing, Int[],
                              Dict{Symbol, Any}(), $(_getCV.(funs)...))
        end

        $MOI.supports_constraint(model::$esc_model_name{T}, ::Type{<:Union{$(_typedfun.(scalar_funs)...)}}, ::Type{<:Union{$(_typedset.(scalar_sets)...)}}) where T = true
        $MOI.supports_constraint(model::$esc_model_name{T}, ::Type{<:Union{$(_typedfun.(vector_funs)...)}}, ::Type{<:Union{$(_typedset.(vector_sets)...)}}) where T = true

        $code
    end
    return code
end

const LessThanIndicatorSetOne{T} = MOI.IndicatorSet{MOI.ACTIVATE_ON_ONE, MOI.LessThan{T}}
const LessThanIndicatorSetZero{T} = MOI.IndicatorSet{MOI.ACTIVATE_ON_ZERO, MOI.LessThan{T}}

@model(Model,
       (MOI.ZeroOne, MOI.Integer),
       (MOI.EqualTo, MOI.GreaterThan, MOI.LessThan, MOI.Interval,
        MOI.Semicontinuous, MOI.Semiinteger),
       (MOI.Reals, MOI.Zeros, MOI.Nonnegatives, MOI.Nonpositives,
        MOI.Complements, MOI.NormInfinityCone, MOI.NormOneCone,
        MOI.SecondOrderCone, MOI.RotatedSecondOrderCone,
        MOI.GeometricMeanCone, MOI.ExponentialCone, MOI.DualExponentialCone,
<<<<<<< HEAD
        MOI.RelativeEntropyCone,
=======
        MOI.NormSpectralCone, MOI.NormNuclearCone,
>>>>>>> c6db50d7
        MOI.PositiveSemidefiniteConeTriangle, MOI.PositiveSemidefiniteConeSquare,
        MOI.RootDetConeTriangle, MOI.RootDetConeSquare, MOI.LogDetConeTriangle,
        MOI.LogDetConeSquare),
       (MOI.PowerCone, MOI.DualPowerCone, MOI.SOS1, MOI.SOS2,
        LessThanIndicatorSetOne, LessThanIndicatorSetZero),
       (),
       (MOI.ScalarAffineFunction, MOI.ScalarQuadraticFunction),
       (MOI.VectorOfVariables,),
       (MOI.VectorAffineFunction, MOI.VectorQuadraticFunction))

@doc raw"""

An implementation of `ModelLike` that supports all functions and sets defined
in MOI. It is parameterized by the coefficient type.

# Examples
```jl
model = Model{Float64}()
x = add_variable(model)
```
"""
Model<|MERGE_RESOLUTION|>--- conflicted
+++ resolved
@@ -1064,11 +1064,7 @@
         MOI.Complements, MOI.NormInfinityCone, MOI.NormOneCone,
         MOI.SecondOrderCone, MOI.RotatedSecondOrderCone,
         MOI.GeometricMeanCone, MOI.ExponentialCone, MOI.DualExponentialCone,
-<<<<<<< HEAD
-        MOI.RelativeEntropyCone,
-=======
-        MOI.NormSpectralCone, MOI.NormNuclearCone,
->>>>>>> c6db50d7
+        MOI.RelativeEntropyCone, MOI.NormSpectralCone, MOI.NormNuclearCone,
         MOI.PositiveSemidefiniteConeTriangle, MOI.PositiveSemidefiniteConeSquare,
         MOI.RootDetConeTriangle, MOI.RootDetConeSquare, MOI.LogDetConeTriangle,
         MOI.LogDetConeSquare),
