# TODO: Move generic model tests from MOIU to here

struct UnknownScalarSet <: MOI.AbstractScalarSet end
struct UnknownVectorSet <: MOI.AbstractVectorSet end

<<<<<<< HEAD
function default_objective_test(model::MOI.ModelLike)
    @testset "Test default objective" begin
        MOI.empty!(model)
        MOI.get(model, MOI.ObjectiveSense()) == MOI.FeasibilitySense
    end
=======
function default_status_test(model::MOI.ModelLike)
    @test MOI.get(model, MOI.TerminationStatus()) == MOI.OptimizeNotCalled
    @test MOI.get(model, MOI.PrimalStatus()) == MOI.NoSolution
    @test MOI.get(model, MOI.DualStatus()) == MOI.NoSolution
>>>>>>> b0477a68
end

function nametest(model::MOI.ModelLike)
    @testset "Name test with $(typeof(model))" begin
        @test MOI.supports(model, MOI.Name())
        @test !(MOI.Name() in MOI.get(model, MOI.ListOfModelAttributesSet()))
        @test MOI.get(model, MOI.Name()) == ""
        MOI.set(model, MOI.Name(), "Name1")
        @test MOI.Name() in MOI.get(model, MOI.ListOfModelAttributesSet())
        @test MOI.get(model, MOI.Name()) == "Name1"
        MOI.set(model, MOI.Name(), "Name2")
        @test MOI.Name() in MOI.get(model, MOI.ListOfModelAttributesSet())
        @test MOI.get(model, MOI.Name()) == "Name2"

        @test MOI.get(model, MOI.NumberOfVariables()) == 0
        @test MOI.get(model, MOI.NumberOfConstraints{MOI.ScalarAffineFunction{Float64},MOI.LessThan{Float64}}()) == 0

        @test MOI.supports(model, MOI.VariableName(), MOI.VariableIndex)
        v = MOI.add_variables(model, 2)
        @test MOI.get(model, MOI.VariableName(), v[1]) == ""

        MOI.set(model, MOI.VariableName(), v[1], "")
        MOI.set(model, MOI.VariableName(), v[2], "") # Shouldn't error with duplicate empty name

        MOI.set(model, MOI.VariableName(), v[1], "Var1")
        MOI.set(model, MOI.VariableName(), v[2], "Var1")
        # Lookup must fail when there are multiple variables with the same name.
        @test_throws Exception MOI.get(model, MOI.VariableIndex, "Var1")

        MOI.set(model, MOI.VariableName(), v[2], "Var2")

        @test MOI.get(model, MOI.VariableIndex, "Var1") == v[1]
        @test MOI.get(model, MOI.VariableIndex, "Var2") == v[2]
        @test MOI.get(model, MOI.VariableIndex, "Var3") === nothing

        MOI.set(model, MOI.VariableName(), v, ["VarX","Var2"])
        @test MOI.get(model, MOI.VariableName(), v) == ["VarX", "Var2"]

        @test MOI.supports_constraint(model, MOI.ScalarAffineFunction{Float64}, MOI.LessThan{Float64})
        c = MOI.add_constraint(model, MOI.ScalarAffineFunction(MOI.ScalarAffineTerm.([1.0,1.0], v), 0.0), MOI.LessThan(1.0))
        @test MOI.supports_constraint(model, MOI.ScalarAffineFunction{Float64}, MOI.EqualTo{Float64})
        c2 = MOI.add_constraint(model, MOI.ScalarAffineFunction(MOI.ScalarAffineTerm.([-1.0,1.0], v), 0.0), MOI.EqualTo(0.0))
        @test MOI.get(model, MOI.ConstraintName(), c) == ""

        @test MOI.supports(model, MOI.ConstraintName(), typeof(c))
        MOI.set(model, MOI.ConstraintName(), c, "")
        @test MOI.supports(model, MOI.ConstraintName(), typeof(c2))
        MOI.set(model, MOI.ConstraintName(), c2, "") # Shouldn't error with duplicate empty name

        MOI.set(model, MOI.ConstraintName(), c, "Con0")
        @test MOI.get(model, MOI.ConstraintName(), c) == "Con0"
        MOI.set(model, MOI.ConstraintName(), c2, "Con0")
        # Lookup must fail when multiple constraints have the same name.
        @test_throws Exception MOI.get(model, MOI.ConstraintIndex, "Con0")
        @test_throws Exception MOI.get(model,
                                       MOI.ConstraintIndex{
                                        MOI.ScalarAffineFunction{Float64},
                                        MOI.LessThan{Float64}},
                                       "Con0")

        MOI.set(model, MOI.ConstraintName(), [c], ["Con1"])
        @test MOI.get(model, MOI.ConstraintName(), [c]) == ["Con1"]

        @test MOI.get(model, MOI.ConstraintIndex{MOI.ScalarAffineFunction{Float64},MOI.LessThan{Float64}}, "Con1") == c
        @test MOI.get(model, MOI.ConstraintIndex{MOI.ScalarAffineFunction{Float64},MOI.EqualTo{Float64}}, "Con1") === nothing
        @test MOI.get(model, MOI.ConstraintIndex{MOI.ScalarAffineFunction{Float64},MOI.GreaterThan{Float64}}, "Con1") === nothing
        @test MOI.get(model, MOI.ConstraintIndex{MOI.ScalarAffineFunction{Float64},MOI.LessThan{Float64}}, "Con2") === nothing
        @test MOI.get(model, MOI.ConstraintIndex, "Con1") == c
        @test MOI.get(model, MOI.ConstraintIndex, "Con2") === nothing

        MOI.set(model, MOI.ConstraintName(), c2, "Con0")

        @test MOI.get(model, MOI.ConstraintIndex{MOI.ScalarAffineFunction{Float64},MOI.LessThan{Float64}}, "Con0") === nothing
        @test MOI.get(model, MOI.ConstraintIndex{MOI.ScalarAffineFunction{Float64},MOI.EqualTo{Float64}}, "Con1") === nothing
        @test MOI.get(model, MOI.ConstraintIndex{MOI.ScalarAffineFunction{Float64},MOI.LessThan{Float64}}, "Con1") == c
        @test MOI.get(model, MOI.ConstraintIndex{MOI.ScalarAffineFunction{Float64},MOI.EqualTo{Float64}}, "Con0") == c2
        @test MOI.get(model, MOI.ConstraintIndex, "Con0") == c2
        @test MOI.get(model, MOI.ConstraintIndex, "Con1") == c

        MOI.delete(model, v[2])
        @test MOI.get(model, MOI.VariableIndex, "Var2") === nothing

        MOI.delete(model, c)
        @test MOI.get(model, MOI.ConstraintIndex{MOI.ScalarAffineFunction{Float64},MOI.LessThan{Float64}}, "Con1") === nothing
        @test MOI.get(model, MOI.ConstraintIndex, "Con1") === nothing
    end
end

# Taken from https://github.com/JuliaOpt/MathOptInterfaceUtilities.jl/issues/41
function validtest(model::MOI.ModelLike)
    v = MOI.add_variables(model, 2)
    @test MOI.is_valid(model, v[1])
    @test MOI.is_valid(model, v[2])
    x = MOI.add_variable(model)
    @test MOI.is_valid(model, x)
    MOI.delete(model, x)
    @test !MOI.is_valid(model, x)
    cf = MOI.ScalarAffineFunction(MOI.ScalarAffineTerm.([1.0,1.0], v), 0.0)
    @test MOI.supports_constraint(model, typeof(cf), MOI.LessThan{Float64})
    c = MOI.add_constraint(model, cf, MOI.LessThan(1.0))
    @test MOI.is_valid(model, c)
    @test !MOI.is_valid(model, MOI.ConstraintIndex{MOI.ScalarAffineFunction{Float32},MOI.LessThan{Float32}}(1))
    @test !MOI.is_valid(model, MOI.ConstraintIndex{MOI.ScalarAffineFunction{Float32},MOI.LessThan{Float64}}(1))
    @test !MOI.is_valid(model, MOI.ConstraintIndex{MOI.ScalarAffineFunction{Float64},MOI.LessThan{Float32}}(1))
    @test !MOI.is_valid(model, MOI.ConstraintIndex{MOI.VectorQuadraticFunction{Float64},MOI.SecondOrderCone}(1))
end

function emptytest(model::MOI.ModelLike)
    # Taken from LIN1
    v = MOI.add_variables(model, 3)
    @test MOI.supports_constraint(model, MOI.VectorOfVariables, MOI.Nonnegatives)
    vc = MOI.add_constraint(model, MOI.VectorOfVariables(v), MOI.Nonnegatives(3))
    @test MOI.supports_constraint(model, MOI.VectorAffineFunction{Float64}, MOI.Zeros)
    c = MOI.add_constraint(model, MOI.VectorAffineFunction(MOI.VectorAffineTerm.([1,1,1,2,2], MOI.ScalarAffineTerm.(1.0, [v;v[2];v[3]])), [-3.0,-2.0]), MOI.Zeros(2))
    MOI.set(model, MOI.ObjectiveFunction{MOI.ScalarAffineFunction{Float64}}(), MOI.ScalarAffineFunction(MOI.ScalarAffineTerm.([-3.0, -2.0, -4.0], v), 0.0))
    MOI.set(model, MOI.ObjectiveSense(), MOI.MinSense)

    @test !MOI.is_empty(model)

    MOI.empty!(model)

    @test MOI.is_empty(model)

    @test MOI.get(model, MOI.NumberOfVariables()) == 0
    @test MOI.get(model, MOI.NumberOfConstraints{MOI.VectorOfVariables,MOI.Nonnegatives}()) == 0
    @test MOI.get(model, MOI.NumberOfConstraints{MOI.VectorAffineFunction{Float64},MOI.Zeros}()) == 0
    @test isempty(MOI.get(model, MOI.ListOfConstraints()))

    @test !MOI.is_valid(model, v[1])
    @test !MOI.is_valid(model, vc)
    @test !MOI.is_valid(model, c)
end

abstract type BadModel <: MOI.ModelLike end
MOI.get(::BadModel, ::MOI.ListOfModelAttributesSet) = MOI.AbstractModelAttribute[]
MOI.get(::BadModel, ::MOI.NumberOfVariables) = 1
MOI.get(::BadModel, ::MOI.ListOfVariableIndices) = [MOI.VariableIndex(1)]
MOI.get(::BadModel, ::MOI.ListOfVariableAttributesSet) = MOI.AbstractVariableAttribute[]
MOI.get(::BadModel, ::MOI.ListOfConstraints) = [(MOI.SingleVariable, MOI.EqualTo{Float64})]
MOI.get(::BadModel, ::MOI.ListOfConstraintIndices{F,S}) where {F,S} = [MOI.ConstraintIndex{F,S}(1)]
MOI.get(::BadModel, ::MOI.ConstraintFunction, ::MOI.ConstraintIndex{MOI.SingleVariable,MOI.EqualTo{Float64}}) = MOI.SingleVariable(MOI.VariableIndex(1))
MOI.get(::BadModel, ::MOI.ConstraintSet, ::MOI.ConstraintIndex{MOI.SingleVariable,MOI.EqualTo{Float64}}) = MOI.EqualTo(0.0)
MOI.get(::BadModel, ::MOI.ListOfConstraintAttributesSet) = MOI.AbstractConstraintAttribute[]

struct BadConstraintModel <: BadModel end
MOI.get(::BadConstraintModel, ::MOI.ListOfConstraints) = [(MOI.SingleVariable, MOI.EqualTo{Float64}), (MOI.SingleVariable, UnknownScalarSet)]
MOI.get(::BadModel, ::MOI.ConstraintFunction, ::MOI.ConstraintIndex{MOI.SingleVariable,UnknownScalarSet}) = MOI.SingleVariable(MOI.VariableIndex(1))
MOI.get(::BadModel, ::MOI.ConstraintSet, ::MOI.ConstraintIndex{MOI.SingleVariable,UnknownScalarSet}) = UnknownScalarSet()

struct UnknownModelAttribute <: MOI.AbstractModelAttribute end
struct BadModelAttributeModel <: BadModel end
MOI.get(src::BadModelAttributeModel, ::UnknownModelAttribute) = 0
MOI.get(::BadModelAttributeModel, ::MOI.ListOfModelAttributesSet) = MOI.AbstractModelAttribute[UnknownModelAttribute()]

struct UnknownVariableAttribute <: MOI.AbstractVariableAttribute end
struct BadVariableAttributeModel <: BadModel end
MOI.get(::BadVariableAttributeModel, ::UnknownVariableAttribute, ::MOI.VariableIndex) = 0
MOI.get(::BadVariableAttributeModel, ::MOI.ListOfVariableAttributesSet) = MOI.AbstractVariableAttribute[UnknownVariableAttribute()]

struct UnknownConstraintAttribute <: MOI.AbstractConstraintAttribute end
struct BadConstraintAttributeModel <: BadModel end
MOI.get(::BadConstraintAttributeModel, ::UnknownConstraintAttribute, ::MOI.ConstraintIndex) = 0
MOI.get(::BadConstraintAttributeModel, ::MOI.ListOfConstraintAttributesSet) = MOI.AbstractConstraintAttribute[UnknownConstraintAttribute()]

function failcopytestc(dest::MOI.ModelLike)
    @test !MOI.supports_constraint(dest, MOI.SingleVariable, UnknownScalarSet)
    @test_throws MOI.UnsupportedConstraint MOI.copy_to(dest, BadConstraintModel())
end
function failcopytestia(dest::MOI.ModelLike)
    @test !MOI.supports(dest, UnknownModelAttribute())
    @test_throws MOI.UnsupportedAttribute MOI.copy_to(dest, BadModelAttributeModel())
end
function failcopytestva(dest::MOI.ModelLike)
    @test !MOI.supports(dest, UnknownVariableAttribute(), MOI.VariableIndex)
    @test_throws MOI.UnsupportedAttribute MOI.copy_to(dest, BadVariableAttributeModel())
end
function failcopytestca(dest::MOI.ModelLike)
    @test !MOI.supports(dest, UnknownConstraintAttribute(), MOI.ConstraintIndex{MOI.SingleVariable, MOI.EqualTo{Float64}})
    @test_throws MOI.UnsupportedAttribute MOI.copy_to(dest, BadConstraintAttributeModel())
end

function start_values_test(dest::MOI.ModelLike, src::MOI.ModelLike)
    x, y, z = MOI.add_variables(src, 3)
    vpattr = MOI.VariablePrimalStart()
    MOI.set(src, vpattr, x, 1.0)
    MOI.set(src, vpattr, z, 3.0)
    a = MOI.add_constraint(src, x, MOI.EqualTo(1.0))
    b = MOI.add_constraint(src, y, MOI.EqualTo(2.0))
    c = MOI.add_constraint(src, z, MOI.EqualTo(3.0))
    cpattr = MOI.ConstraintPrimalStart()
    MOI.set(src, cpattr, a, 1.0)
    MOI.set(src, cpattr, b, 2.0)
    cdattr = MOI.ConstraintDualStart()
    MOI.set(src, cdattr, b, 2.0)
    MOI.set(src, cdattr, c, 3.0)

    @test MOI.supports(dest, vpattr, MOI.VariableIndex)
    F = MOI.SingleVariable
    S = MOI.EqualTo{Float64}
    @test MOI.supports(dest, cpattr, MOI.ConstraintIndex{F, S})
    @test MOI.supports(dest, cdattr, MOI.ConstraintIndex{F, S})

    dict = MOI.copy_to(dest, src, copy_names=false)

    @test vpattr in MOI.get(dest, MOI.ListOfVariableAttributesSet())
    @test MOI.get(dest, vpattr, dict[x]) == 1.0
    @test MOI.get(dest, vpattr, dict[y]) === nothing
    @test MOI.get(dest, vpattr, dict[z]) == 3.0
    @test cpattr in MOI.get(dest, MOI.ListOfConstraintAttributesSet{F, S}())
    @test MOI.get(dest, cpattr, dict[a]) == 1.0
    @test MOI.get(dest, cpattr, dict[b]) == 2.0
    @test MOI.get(dest, cpattr, dict[c]) === nothing
    @test cdattr in MOI.get(dest, MOI.ListOfConstraintAttributesSet{F, S}())
    @test MOI.get(dest, cdattr, dict[a]) === nothing
    @test MOI.get(dest, cdattr, dict[b]) == 2.0
    @test MOI.get(dest, cdattr, dict[c]) == 3.0
end

function copytest(dest::MOI.ModelLike, src::MOI.ModelLike)
    MOI.set(src, MOI.Name(), "ModelName")
    v = MOI.add_variables(src, 3)
    w = MOI.add_variable(src)
    MOI.set(src, MOI.VariableName(), v, ["var1", "var2", "var3"])
    csv = MOI.add_constraint(src, MOI.SingleVariable(w), MOI.EqualTo(2.))
    MOI.set(src, MOI.ConstraintName(), csv, "csv")
    cvv = MOI.add_constraint(src, MOI.VectorOfVariables(v), MOI.Nonnegatives(3))
    MOI.set(src, MOI.ConstraintName(), cvv, "cvv")
    csa = MOI.add_constraint(src, MOI.ScalarAffineFunction(MOI.ScalarAffineTerm.([1., 3.], [v[3], v[1]]), 2.), MOI.LessThan(2.))
    MOI.set(src, MOI.ConstraintName(), csa, "csa")
    cva = MOI.add_constraint(src, MOI.VectorAffineFunction(MOI.VectorAffineTerm.([1, 2], MOI.ScalarAffineTerm.(1.0, [v[3], v[2]])), [-3.0,-2.0]), MOI.Zeros(2))
    MOI.set(src, MOI.ConstraintName(), cva, "cva")
    MOI.set(src, MOI.ObjectiveFunction{MOI.ScalarAffineFunction{Float64}}(), MOI.ScalarAffineFunction(MOI.ScalarAffineTerm.([-3.0, -2.0, -4.0], v), 0.0))
    MOI.set(src, MOI.ObjectiveSense(), MOI.MinSense)

    @test MOI.supports(dest, MOI.ObjectiveFunction{MOI.ScalarAffineFunction{Float64}}())
    @test MOI.supports_constraint(dest, MOI.SingleVariable, MOI.EqualTo{Float64})
    @test MOI.supports_constraint(dest, MOI.VectorOfVariables, MOI.Nonnegatives)
    @test MOI.supports_constraint(dest, MOI.ScalarAffineFunction{Float64}, MOI.LessThan{Float64})
    @test MOI.supports_constraint(dest, MOI.VectorAffineFunction{Float64}, MOI.Zeros)

    dict = MOI.copy_to(dest, src, copy_names=false)

    @test !MOI.supports(dest, MOI.Name()) || MOI.get(dest, MOI.Name()) == ""
    @test MOI.get(dest, MOI.NumberOfVariables()) == 4
    @test !MOI.supports(dest, MOI.VariableName(), MOI.VariableIndex) || MOI.get(dest, MOI.VariableName(), v) == ["", "", ""]
    @test MOI.get(dest, MOI.NumberOfConstraints{MOI.SingleVariable,MOI.EqualTo{Float64}}()) == 1
    @test MOI.get(dest, MOI.ListOfConstraintIndices{MOI.SingleVariable,MOI.EqualTo{Float64}}()) == [dict[csv]]
    @test MOI.get(dest, MOI.NumberOfConstraints{MOI.VectorOfVariables,MOI.Nonnegatives}()) == 1
    @test MOI.get(dest, MOI.ListOfConstraintIndices{MOI.VectorOfVariables,MOI.Nonnegatives}()) == [dict[cvv]]
    @test MOI.get(dest, MOI.NumberOfConstraints{MOI.ScalarAffineFunction{Float64},MOI.LessThan{Float64}}()) == 1
    @test MOI.get(dest, MOI.ListOfConstraintIndices{MOI.ScalarAffineFunction{Float64},MOI.LessThan{Float64}}()) == [dict[csa]]
    @test MOI.get(dest, MOI.NumberOfConstraints{MOI.VectorAffineFunction{Float64},MOI.Zeros}()) == 1
    @test MOI.get(dest, MOI.ListOfConstraintIndices{MOI.VectorAffineFunction{Float64},MOI.Zeros}()) == [dict[cva]]
    loc = MOI.get(dest, MOI.ListOfConstraints())
    @test length(loc) == 4
    @test (MOI.SingleVariable,MOI.EqualTo{Float64}) in loc
    @test (MOI.VectorOfVariables,MOI.Nonnegatives) in loc
    @test (MOI.ScalarAffineFunction{Float64},MOI.LessThan{Float64}) in loc
    @test (MOI.VectorAffineFunction{Float64},MOI.Zeros) in loc

    @test !MOI.supports(dest, MOI.ConstraintName(), typeof(csv)) || MOI.get(dest, MOI.ConstraintName(), csv) == ""
    @test MOI.get(dest, MOI.ConstraintFunction(), dict[csv]) == MOI.SingleVariable(dict[w])
    @test MOI.get(dest, MOI.ConstraintSet(), dict[csv]) == MOI.EqualTo(2.)
    @test !MOI.supports(dest, MOI.ConstraintName(), typeof(cvv)) || MOI.get(dest, MOI.ConstraintName(), cvv) == ""
    @test MOI.get(dest, MOI.ConstraintFunction(), dict[cvv]) == MOI.VectorOfVariables(getindex.(Ref(dict), v))
    @test MOI.get(dest, MOI.ConstraintSet(), dict[cvv]) == MOI.Nonnegatives(3)
    @test !MOI.supports(dest, MOI.ConstraintName(), typeof(csa)) || MOI.get(dest, MOI.ConstraintName(), csa) == ""
    @test MOI.get(dest, MOI.ConstraintFunction(), dict[csa]) ≈ MOI.ScalarAffineFunction(MOI.ScalarAffineTerm.([1., 3.], [dict[v[3]], dict[v[1]]]), 2.)
    @test MOI.get(dest, MOI.ConstraintSet(), dict[csa]) == MOI.LessThan(2.)
    @test !MOI.supports(dest, MOI.ConstraintName(), typeof(cva)) || MOI.get(dest, MOI.ConstraintName(), cva) == ""
    @test MOI.get(dest, MOI.ConstraintFunction(), dict[cva]) ≈ MOI.VectorAffineFunction(MOI.VectorAffineTerm.([1, 2], MOI.ScalarAffineTerm.(1.0, [dict[v[3]], dict[v[2]]])), [-3.0,-2.0])
    @test MOI.get(dest, MOI.ConstraintSet(), dict[cva]) == MOI.Zeros(2)

    @test MOI.get(dest, MOI.ObjectiveFunction{MOI.ScalarAffineFunction{Float64}}()) ≈ MOI.ScalarAffineFunction(MOI.ScalarAffineTerm.([-3.0, -2.0, -4.0], [dict[v[1]], dict[v[2]], dict[v[3]]]), 0.0)
    @test MOI.get(dest, MOI.ObjectiveFunctionType()) == MOI.ScalarAffineFunction{Float64}
    @test MOI.get(dest, MOI.ObjectiveSense()) == MOI.MinSense
end

function supports_constrainttest(model::MOI.ModelLike, ::Type{GoodT}, ::Type{BadT}) where {GoodT, BadT}
    v = MOI.add_variable(model)
    @test MOI.supports_constraint(model, MOI.SingleVariable, MOI.EqualTo{GoodT})
    @test MOI.supports_constraint(model, MOI.ScalarAffineFunction{GoodT}, MOI.EqualTo{GoodT})
    # Bad type
    @test !MOI.supports_constraint(model, MOI.ScalarAffineFunction{BadT}, MOI.EqualTo{GoodT})
    @test !MOI.supports_constraint(model, MOI.ScalarAffineFunction{BadT}, MOI.EqualTo{BadT})
    @test !MOI.supports_constraint(model, MOI.SingleVariable, MOI.EqualTo{BadT})

    @test MOI.supports_constraint(model, MOI.VectorOfVariables, MOI.Zeros)
    @test !MOI.supports_constraint(model, MOI.VectorOfVariables, MOI.EqualTo{GoodT}) # vector in scalar
    @test !MOI.supports_constraint(model, MOI.SingleVariable, MOI.Zeros) # scalar in vector
    @test !MOI.supports_constraint(model, MOI.VectorOfVariables, UnknownVectorSet) # set not supported
end

"""
    orderedindicestest(model::MOI.ModelLike)

Test whether the model returns ListOfVariableIndices and ListOfConstraintIndices
sorted by creation time.
"""
function orderedindicestest(model::MOI.ModelLike)
    MOI.empty!(model)
    v1 = MOI.add_variable(model)
    @test MOI.get(model, MOI.ListOfVariableIndices()) == [v1]
    v2 = MOI.add_variable(model)
    @test MOI.get(model, MOI.ListOfVariableIndices()) == [v1, v2]
    MOI.delete(model, v1)
    @test MOI.get(model, MOI.ListOfVariableIndices()) == [v2]
    v3 = MOI.add_variable(model)
    @test MOI.get(model, MOI.ListOfVariableIndices()) == [v2, v3]
    v4 = MOI.add_variable(model)
    @test MOI.get(model, MOI.ListOfVariableIndices()) == [v2, v3, v4]

    # Note: there are too many combinations to test, so we're just going to
    # check SingleVariable-in-LessThan and hope it works for the rest
    c1 = MOI.add_constraint(model, MOI.SingleVariable(v2), MOI.LessThan(1.0))
    @test MOI.get(model, MOI.ListOfConstraintIndices{MOI.SingleVariable, MOI.LessThan{Float64}}()) == [c1]
    c2 = MOI.add_constraint(model, MOI.SingleVariable(v3), MOI.LessThan(2.0))
    @test MOI.get(model, MOI.ListOfConstraintIndices{MOI.SingleVariable, MOI.LessThan{Float64}}()) == [c1, c2]
    MOI.delete(model, c1)
    @test MOI.get(model, MOI.ListOfConstraintIndices{MOI.SingleVariable, MOI.LessThan{Float64}}()) == [c2]
    c3 = MOI.add_constraint(model, MOI.SingleVariable(v4), MOI.LessThan(3.0))
    @test MOI.get(model, MOI.ListOfConstraintIndices{MOI.SingleVariable, MOI.LessThan{Float64}}()) == [c2, c3]
end<|MERGE_RESOLUTION|>--- conflicted
+++ resolved
@@ -3,18 +3,17 @@
 struct UnknownScalarSet <: MOI.AbstractScalarSet end
 struct UnknownVectorSet <: MOI.AbstractVectorSet end
 
-<<<<<<< HEAD
 function default_objective_test(model::MOI.ModelLike)
     @testset "Test default objective" begin
         MOI.empty!(model)
         MOI.get(model, MOI.ObjectiveSense()) == MOI.FeasibilitySense
     end
-=======
+end
+
 function default_status_test(model::MOI.ModelLike)
     @test MOI.get(model, MOI.TerminationStatus()) == MOI.OptimizeNotCalled
     @test MOI.get(model, MOI.PrimalStatus()) == MOI.NoSolution
     @test MOI.get(model, MOI.DualStatus()) == MOI.NoSolution
->>>>>>> b0477a68
 end
 
 function nametest(model::MOI.ModelLike)
