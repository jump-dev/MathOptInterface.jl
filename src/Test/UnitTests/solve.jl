--- conflicted
+++ resolved
@@ -173,7 +173,6 @@
 end
 unittests["solve_result_index"] = solve_result_index
 
-<<<<<<< HEAD
 function solve_farkas_equalto_upper(model::MOI.ModelLike, config::TestConfig)
     MOI.empty!(model)
     x = MOI.add_variables(model, 2)
@@ -379,7 +378,7 @@
     end
 end
 unittests["solve_farkas_variable_lessthan_max"] = solve_farkas_variable_lessthan_max
-=======
+
 function solve_twice(model::MOI.ModelLike, config::TestConfig)
     MOI.empty!(model)
     x = MOI.add_variable(model)
@@ -393,5 +392,4 @@
         MOI.get(model, MOI.VariablePrimal(), x) == 1.0
     end
 end
-unittests["solve_twice"] = solve_twice
->>>>>>> c929bed8
+unittests["solve_twice"] = solve_twice