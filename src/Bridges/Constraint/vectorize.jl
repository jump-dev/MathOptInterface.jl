"""
    VectorizeBridge{T, F, S, G}

Transforms a constraint `G`-in-`scalar_set_type(S, T)` where
`S <: VectorLinearSet` to `F`-in-`S`.

## Examples

The constraint `SingleVariable`-in-`LessThan{Float64}` becomes
`VectorAffineFunction{Float64}`-in-`Nonpositives`, where `T = Float64`,
`F = VectorAffineFunction{Float64}`, `S = Nonpositives`, and
`G = SingleVariable`.
"""
mutable struct VectorizeBridge{T, F, S, G} <: AbstractBridge
    vector_constraint::CI{F, S}
    set_constant::T # constant in scalar set
end

function bridge_constraint(
    ::Type{VectorizeBridge{T, F, S, G}},
    model::MOI.ModelLike,
    scalar_f::G,
    set::MOIU.ScalarLinearSet{T}
) where {T, F, S, G}
    scalar_const = MOI.constant(scalar_f, T)
    if !iszero(scalar_const)
        throw(
            MOI.ScalarFunctionConstantNotZero{
                typeof(scalar_const), G, typeof(set)
            }(scalar_const)
        )
    end
    vector_f = convert(F, scalar_f)
    set_const = MOI.constant(set)
    MOIU.operate_output_index!(-, T, 1, vector_f, set_const)
    vector_constraint = MOI.add_constraint(model, vector_f, S(1))
    return VectorizeBridge{T, F, S, G}(vector_constraint, set_const)
end

function MOI.supports_constraint(
    ::Type{VectorizeBridge{T}},
    ::Type{<:MOI.AbstractScalarFunction},
    ::Type{<:MOIU.ScalarLinearSet{T}},
) where {T}
    return true
end

function MOIB.added_constrained_variable_types(::Type{<:VectorizeBridge})
    return Tuple{DataType}[]
end

function MOIB.added_constraint_types(
    ::Type{<:VectorizeBridge{T, F, S}}
) where {T, F, S}
    return [(F, S)]
end

function concrete_bridge_type(
    ::Type{<:VectorizeBridge{T}},
    G::Type{<:MOI.AbstractScalarFunction},
    S::Type{<:MOIU.ScalarLinearSet{T}},
) where {T}
    H = MOIU.promote_operation(-, T, G, T)
    F = MOIU.promote_operation(vcat, T, H)
    return VectorizeBridge{T, F, MOIU.vector_set_type(S), G}
end

# Attributes, Bridge acting as a model

function MOI.get(
    ::VectorizeBridge{T, F, S}, ::MOI.NumberOfConstraints{F, S}
) where {T, F, S}
    return 1
end

function MOI.get(
    bridge::VectorizeBridge{T, F, S}, ::MOI.ListOfConstraintIndices{F, S}
) where {T, F, S}
    return [bridge.vector_constraint]
end

function MOI.delete(model::MOI.ModelLike, bridge::VectorizeBridge)
    MOI.delete(model, bridge.vector_constraint)
end

# Attributes, Bridge acting as a constraint

function MOI.supports(
    ::MOI.ModelLike,
    ::Union{MOI.ConstraintPrimalStart, MOI.ConstraintDualStart},
    ::Type{<:VectorizeBridge},
)
    return true
end

function MOI.get(
    model::MOI.ModelLike,
    attr::MOI.ConstraintPrimalStart,
    bridge::VectorizeBridge,
)
    x = MOI.get(model, attr, bridge.vector_constraint)
    @assert length(x) == 1
<<<<<<< HEAD
    y = x[1]
    if !(attr isa MOI.ConstraintPrimal &&
         MOIU.is_ray(MOI.get(model, MOI.PrimalStatus(attr.result_index))))
=======
    return x[1] + bridge.set_constant
end

function MOI.get(
    model::MOI.ModelLike,
    attr::MOI.ConstraintPrimal,
    bridge::VectorizeBridge,
)
    x = MOI.get(model, attr, bridge.vector_constraint)
    @assert length(x) == 1
    if MOIU.is_ray(MOI.get(model, MOI.PrimalStatus(attr.N)))
>>>>>>> 162049e1
       # If it is an infeasibility certificate, it is a ray and satisfies the
       # homogenized problem, see https://github.com/jump-dev/MathOptInterface.jl/issues/433
       return x[1]
    else
       # Otherwise, we need to add the set constant since the ConstraintPrimal
       # is defined as the value of the function and the set_constant was
       # removed from the original function
       return x[1] + bridge.set_constant
    end
end

function MOI.set(
    model::MOI.ModelLike,
    attr::MOI.ConstraintPrimalStart,
    bridge::VectorizeBridge,
    value,
)
    MOI.set(
        model, attr, bridge.vector_constraint, [value - bridge.set_constant]
    )
    return
end

function MOI.get(
    model::MOI.ModelLike,
    attr::Union{MOI.ConstraintDual, MOI.ConstraintDualStart},
    bridge::VectorizeBridge,
)
    x = MOI.get(model, attr, bridge.vector_constraint)
    @assert length(x) == 1
    return x[1]
end

function MOI.set(
    model::MOI.ModelLike,
    attr::MOI.ConstraintDualStart,
    bridge::VectorizeBridge,
    value,
)
    MOI.set(model, attr, bridge.vector_constraint, [value])
    return
end

function MOI.modify(
    model::MOI.ModelLike,
    bridge::VectorizeBridge,
    change::MOI.ScalarCoefficientChange,
)
    MOI.modify(
        model,
        bridge.vector_constraint,
        MOI.MultirowChange(change.variable, [(1, change.new_coefficient)]),
    )
    return
end

function MOI.set(
    model::MOI.ModelLike,
    ::MOI.ConstraintSet,
    bridge::VectorizeBridge,
    new_set::MOIU.ScalarLinearSet,
)
    bridge.set_constant = MOI.constant(new_set)
    MOI.modify(
        model,
        bridge.vector_constraint,
        MOI.VectorConstantChange([-bridge.set_constant]),
    )
    return
end

function MOI.get(
    model::MOI.ModelLike,
    attr::MOI.ConstraintFunction,
    bridge::VectorizeBridge{T, F, S, G}
) where {T, F, S, G}
    f = MOIU.scalarize(MOI.get(model, attr, bridge.vector_constraint), true)
    @assert length(f) == 1
    return convert(G, f[1])
end

function MOI.get(
    model::MOI.ModelLike, ::MOI.ConstraintSet, bridge::VectorizeBridge{T, F, S}
) where {T, F, S}
    return MOIU.scalar_set_type(S, T)(bridge.set_constant)
end<|MERGE_RESOLUTION|>--- conflicted
+++ resolved
@@ -100,11 +100,6 @@
 )
     x = MOI.get(model, attr, bridge.vector_constraint)
     @assert length(x) == 1
-<<<<<<< HEAD
-    y = x[1]
-    if !(attr isa MOI.ConstraintPrimal &&
-         MOIU.is_ray(MOI.get(model, MOI.PrimalStatus(attr.result_index))))
-=======
     return x[1] + bridge.set_constant
 end
 
@@ -115,8 +110,7 @@
 )
     x = MOI.get(model, attr, bridge.vector_constraint)
     @assert length(x) == 1
-    if MOIU.is_ray(MOI.get(model, MOI.PrimalStatus(attr.N)))
->>>>>>> 162049e1
+    if MOIU.is_ray(MOI.get(model, MOI.PrimalStatus(attr.result_index)))
        # If it is an infeasibility certificate, it is a ray and satisfies the
        # homogenized problem, see https://github.com/jump-dev/MathOptInterface.jl/issues/433
        return x[1]
