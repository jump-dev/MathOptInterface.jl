--- conflicted
+++ resolved
@@ -813,7 +813,6 @@
                     }
                 }
             }, {
-<<<<<<< HEAD
                 "description": "(u, v, w) ∈ {R^{dimension}: u ≥ sumᵢ wᵢlog(wᵢ/vᵢ), vᵢ ≥ 0, wᵢ ≥ 0}",
                 "examples": ["{\"head\": \"RelativeEntropyCone\", \"dimension\": 3}"],
                 "required": ["dimension"],
@@ -824,7 +823,9 @@
                     "dimension": {
                         "type": "integer",
                         "minimum": 3
-=======
+                    }
+                }
+            }, {
                 "description": "(t, X) ∈ {R^{1+row_dim×column_dim}: t ≥ σ₁(X)}",
                 "examples": ["{\"head\": \"NormSpectralCone\", \"row_dim\": 1, \"column_dim\": 2}"],
                 "required": ["row_dim", "column_dim"],
@@ -856,7 +857,6 @@
                     "column_dim": {
                         "type": "integer",
                         "minimum": 1
->>>>>>> c6db50d7
                     }
                 }
             }]
