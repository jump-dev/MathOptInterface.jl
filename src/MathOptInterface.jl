--- conflicted
+++ resolved
@@ -107,15 +107,7 @@
 supports_incremental_interface(::ModelLike) = false
 
 """
-    copy_to(
-        dest::ModelLike,
-        src::ModelLike;
-<<<<<<< HEAD
-        warn_attributes::Bool = true,
-=======
-        copy_names::Bool = true,
->>>>>>> 697ec4b9
-    )::IndexMap
+    copy_to(dest::ModelLike, src::ModelLike)::IndexMap
 
 Copy the model from `src` into `dest`.
 
@@ -138,7 +130,7 @@
 ## IndexMap
 
 Implementations of `copy_to` must return an [`IndexMap`](@ref). For technical
-reasons, this type is defined in the Utilties submodule as
+reasons, this type is defined in the Utilities submodule as
 `MOI.Utilities.IndexMap`. However, since it is an integral part of the MOI API,
 we provide `MOI.IndexMap` as an alias.
 
@@ -162,8 +154,7 @@
 """
     copy_to_and_optimize!(
         dest::AbstractOptimizer,
-        src::ModelLike;
-        kwargs...
+        src::ModelLike,
     )::IndexMap
 
 A single call equivalent to calling [`copy_to`](@ref) followed by
@@ -177,9 +168,9 @@
 !!! warning
     This is an experimental new feature of MOI v0.10 that may break in MOI v1.0.
 """
-function copy_to_and_optimize!(dest, src; kwargs...)
+function copy_to_and_optimize!(dest, src)
     # The arguments above are untyped to avoid ambiguities.
-    index_map = copy_to(dest, src; kwargs...)
+    index_map = copy_to(dest, src)
     optimize!(dest)
     return index_map
 end
