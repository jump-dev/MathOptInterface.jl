# Checklists

The purpose of this page is to collate a series of checklists for commonly
performed changes to the source code of MathOptInterface.

In each case, copy the checklist into the description of the pull request.

## Making a release

Use this checklist when making a release of the MathOptInterface repository.

```
## Basic

 - [ ] `version` field of `Project.toml` has been updated
       - If a breaking change, increment the MAJOR field and reset others to 0
       - If adding new features, increment the MINOR field and reset PATCH to 0
       - If adding bug fixes or documentation changes, increment the PATCH field

## Documentation

 - [ ] Add a new entry to `docs/src/changelog.md`, following existing style

## Tests

 - [ ] The `solver-tests.yml` GitHub action does not have unexpected failures.
       To run the action, go to:
       https://github.com/jump-dev/MathOptInterface.jl/actions/workflows/solver-tests.yml
       and click "Run workflow"
```

## Adding a new set

Use this checklist when adding a new set to the MathOptInterface repository.

```
## Basic

 - [ ] Add a new `AbstractScalarSet` or `AbstractVectorSet` to `src/sets.jl`
 - [ ] If `isbitstype(S) == false`, implement `Base.copy(set::S)`
 - [ ] If `isbitstype(S) == false`, implement `Base.:(==)(x::S, y::S)`
 - [ ] If an `AbstractVectorSet`, implement `dimension(set::S)`, unless the
       dimension is given by `set.dimension`.

## Utilities

 - [ ] If an `AbstractVectorSet`, implement `Utilities.set_dot`,
       unless the dot product between two vectors in the set is equivalent to
       `LinearAlgebra.dot`
 - [ ] If an `AbstractVectorSet`, implement `Utilities.set_with_dimension` in
       `src/Utilities/matrix_of_constraints.jl`
 - [ ] Add the set to the `@model` macro at the bottom of `src/Utilities.model.jl`

## Documentation

 - [ ] Add a docstring, which gives the mathematical definition of the set,
       along with an `## Example` block containing a `jldoctest`
 - [ ] Add the docstring to `docs/src/reference/standard_form.md`
 - [ ] Add the set to the relevant table in `docs/src/manual/standard_form.md`

## Tests

 - [ ] Define a new `_set(::Type{S})` method in `src/Test/test_basic_constraint.jl`
       and add the name of the set to the list at the bottom of that files
 - [ ] If the set has any checks in its constructor, add tests to `test/sets.jl`

## MathOptFormat

 - [ ] Open an issue at `https://github.com/jump-dev/MathOptFormat` to add
       support for the new set {{ replace with link to the issue }}

## Optional

 - [ ] Implement `dual_set(::S)` and `dual_set_type(::Type{S})`
 - [ ] Add new tests to the `Test` submodule exercising your new set
 - [ ] Add new bridges to convert your set into more commonly used sets
```

<<<<<<< HEAD
## Updating MathOptFormat

Use this checklist when updating the version of MathOptFormat.
=======
## Adding a new bridge

Use this checklist when adding a new bridge to the MathOptInterface repository.

The steps are mostly the same, but locations depend on whether the bridge is a
`Constraint`, `Objective`, or `Variable` bridge. In each case below, replace
`XXX` with the appropriate type of bridge.
>>>>>>> 0220b010

```
## Basic

<<<<<<< HEAD
 - [ ] The file at `src/FileFormats/MOF/mof.X.Y.schema.json` is updated
 - [ ] The constants `SCHEMA_PATH`, `VERSION`, and `SUPPORTED_VERSIONS` are
       updated in `src/FileFormats/MOF/MOF.jl`

## New sets

 - [ ] New sets are added to the `@model` in `src/FileFormats/MOF/MOF.jl`
 - [ ] New sets are added to the `@enum` in `src/FileFormats/MOF/read.jl`
 - [ ] `set_to_moi` is defined for each set in `src/FileFormats/MOF/read.jl`
 - [ ] `head_name` is defined for each set in `src/FileFormats/MOF/write.jl`
 - [ ] A new unit test calling `_test_model_equality` is aded to
       `test/FileFormats/MOF/MOF.jl`

## Tests

 - [ ] The version field in `test/FileFormats/MOF/nlp.mof.json` is updated

## Documentation

 - [ ] The version fields are updated in `docs/src/submodules/FileFormats/overview.md`
=======
 - [ ] Create a new file in `src/Bridges/XXX/bridges`
 - [ ] Define the bridge, following existing examples. The name of the bridge
       struct must end in `Bridge`
 - [ ] Check if your bridge can be a subtype of [`MOI.Bridges.Constraint.SetMapBridge`](@ref)
 - [ ] Define a new `const` that is a `SingleBridgeOptimizer` wrapping the
       new bridge. The name of the const must be the name of the bridge, less
       the `Bridge` suffix
 - [ ] `include` the file in `src/Bridges/XXX/bridges/XXX.jl`
 - [ ] If the bridge should be enabled by default, add the bridge to
       `add_all_bridges` at the bottom of `src/Bridges/XXX/XXX.jl`

## Tests

 - [ ] Create a new file in the appropriate subdirectory of `tests/Bridges/XXX`
 - [ ] Use `MOI.Bridges.runtests` to test various inputs and outputs of the
       bridge
 - [ ] If, after opening the pull request to add the bridge, some lines are not
       covered by the tests, add additional bridge-specific tests to cover the
       untested lines.

## Documentation

 - [ ] Add a docstring which uses the same template as existing bridges.
 - [ ] Add the docstring to `docs/src/submodules/Bridges/list_of_bridges.md`

## Final touch

If the bridge depends on run-time values of other variables and constraints in
the model:

 - [ ] Implement `MOI.Utilities.needs_final_touch(::Bridge)`
 - [ ] Implement `MOI.Utilities.final_touch(::Bridge, ::MOI.ModelLike)`
 - [ ] Ensure that `final_touch` can be called multiple times in a row
>>>>>>> 0220b010
```<|MERGE_RESOLUTION|>--- conflicted
+++ resolved
@@ -76,11 +76,6 @@
  - [ ] Add new bridges to convert your set into more commonly used sets
 ```
 
-<<<<<<< HEAD
-## Updating MathOptFormat
-
-Use this checklist when updating the version of MathOptFormat.
-=======
 ## Adding a new bridge
 
 Use this checklist when adding a new bridge to the MathOptInterface repository.
@@ -88,33 +83,10 @@
 The steps are mostly the same, but locations depend on whether the bridge is a
 `Constraint`, `Objective`, or `Variable` bridge. In each case below, replace
 `XXX` with the appropriate type of bridge.
->>>>>>> 0220b010
 
 ```
 ## Basic
 
-<<<<<<< HEAD
- - [ ] The file at `src/FileFormats/MOF/mof.X.Y.schema.json` is updated
- - [ ] The constants `SCHEMA_PATH`, `VERSION`, and `SUPPORTED_VERSIONS` are
-       updated in `src/FileFormats/MOF/MOF.jl`
-
-## New sets
-
- - [ ] New sets are added to the `@model` in `src/FileFormats/MOF/MOF.jl`
- - [ ] New sets are added to the `@enum` in `src/FileFormats/MOF/read.jl`
- - [ ] `set_to_moi` is defined for each set in `src/FileFormats/MOF/read.jl`
- - [ ] `head_name` is defined for each set in `src/FileFormats/MOF/write.jl`
- - [ ] A new unit test calling `_test_model_equality` is aded to
-       `test/FileFormats/MOF/MOF.jl`
-
-## Tests
-
- - [ ] The version field in `test/FileFormats/MOF/nlp.mof.json` is updated
-
-## Documentation
-
- - [ ] The version fields are updated in `docs/src/submodules/FileFormats/overview.md`
-=======
  - [ ] Create a new file in `src/Bridges/XXX/bridges`
  - [ ] Define the bridge, following existing examples. The name of the bridge
        struct must end in `Bridge`
@@ -148,5 +120,33 @@
  - [ ] Implement `MOI.Utilities.needs_final_touch(::Bridge)`
  - [ ] Implement `MOI.Utilities.final_touch(::Bridge, ::MOI.ModelLike)`
  - [ ] Ensure that `final_touch` can be called multiple times in a row
->>>>>>> 0220b010
+```
+
+## Updating MathOptFormat
+
+Use this checklist when updating the version of MathOptFormat.
+
+```
+## Basic
+
+ - [ ] The file at `src/FileFormats/MOF/mof.X.Y.schema.json` is updated
+ - [ ] The constants `SCHEMA_PATH`, `VERSION`, and `SUPPORTED_VERSIONS` are
+       updated in `src/FileFormats/MOF/MOF.jl`
+
+## New sets
+
+ - [ ] New sets are added to the `@model` in `src/FileFormats/MOF/MOF.jl`
+ - [ ] New sets are added to the `@enum` in `src/FileFormats/MOF/read.jl`
+ - [ ] `set_to_moi` is defined for each set in `src/FileFormats/MOF/read.jl`
+ - [ ] `head_name` is defined for each set in `src/FileFormats/MOF/write.jl`
+ - [ ] A new unit test calling `_test_model_equality` is aded to
+       `test/FileFormats/MOF/MOF.jl`
+
+## Tests
+
+ - [ ] The version field in `test/FileFormats/MOF/nlp.mof.json` is updated
+
+## Documentation
+
+ - [ ] The version fields are updated in `docs/src/submodules/FileFormats/overview.md`
 ```