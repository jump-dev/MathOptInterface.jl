```@meta
CurrentModule = MathOptInterface
```

# Release notes

The format is based on [Keep a Changelog](https://keepachangelog.com/en/1.0.0/),
and this project adheres to [Semantic Versioning](https://semver.org/spec/v2.0.0.html).

<<<<<<< HEAD
## v1.14.0 (April 2, 2023)

### Added

 - Added support for starting values in [`Bridges.Constraint.QuadtoSOCBridge`](@ref)
   (#2115)
 - Added support for `Regex` in the `include` and `exclude` arguments to
   [`Test.runtests`](@ref) (#2129)
 - Added [`Bridges.print_active_bridges`](@ref) methods for individual
   objectives and constraints (#2128)

### Fixed

 - Fixed [`ResultCount`](@ref) when parsing `.sol` files in `FileFormats.NL`
   (#2130)

## v1.13.2 (March 21, 2022)
=======
## v1.13.2 (March 21, 2023)
>>>>>>> 765ab96f

### Fixed

 - Fixed splatting of containers in `MOI.Nonlinear` (#2120)
 - Fixed a bug reading LP files with default bounds (#2121)
 - Fixed a bug in which [`Bridges.Constraint.HermitianToSymmetricPSDBridge`](@ref)
   was not enabled by default (#2123)

### Other

 - Fixed typos in the documentation (#2114)
 - Functions now print to the REPL in algebraic form. This is potentially
   breaking if you have tests which rely on a specific `String` form of MOI
   functions. (#2112) (#2126)

## v1.13.1 (March 3, 2023)

### Other

 - Added the Google style guide to the documentation linter Vale, and fixed the
   resulting warnings (#2110)
 - Improved the docstrings in `src/functions.jl` (#2108)

## v1.13.0 (February 28, 2023)

### Added

 - Added [`Bridges.Constraint.NumberConversionBridge`](@ref) (#2091)
 - Added [`Parameter`](@ref) set (#2095) (#2105) (#2106) (#2109)
 - Added `with_cache_type` argument to [`instantiate`](@ref) (#2097)
 - Added support for [`HermitianPositiveSemidefiniteConeTriangle`](@ref) in
   `Utilities.Model` (#2100)

### Fixed

 - Fixed bug when `Utilities.@product_of_sets` is empty (#2101)
 - Fixed [`Bridges.print_active_bridges`](@ref) when variable bridge is an
   [`AbstractScalarSet`](@ref) (#2107)

### Other

 - Added tests for vector-valued objective functions in `FileFormats.MOF` (#2093)
 - Used and documented preference for `import MathOptInterface as MOI` (#2096)
 - Fix and test links in the documentation with `linkcheck = true` (#2098)
 - Improved docstrings of sets in `src/sets.jl` (#2099)
 - Skip checking flakey links in documentation with `linkcheck_ignore`  (#2103)

## v1.12.0 (February 10, 2023)

### Added

 - Added support for vector-valued objective functions (#2070)
 - Added a [`Utilities.distance_to_set`](@ref) method for
   [`SecondOrderCone`](@ref) (#2060)

### Fixed

 - Fixed a number of constraint bridges so that `Bridges.final_touch` can be
   called multiple times without forcing a rebuild of the reformulation (#2089)

### Other

 - Added new tests that a set [`ObjectiveFunction`](@ref) appears in
   [`ListOfModelAttributesSet`](@ref) (#2085)
 - Improved the docstrings of a number of constraint-programming related sets
   (#2087)

## v1.11.5 (January 24, 2023)

### Fixed

 - Fixed a bug writing `.lp` files with an off-diagonal quadratic objective
   (#2082)

### Other

 - Added `SnoopPrecompile` directives for reduced time-to-first-X in Julia v1.9
   (#2080)

## v1.11.4 (January 12, 2023)

### Fixed

 - Fixed a bug reading `.lp` files with an `Integer` section (#2078)

## v1.11.3 (January 12, 2023)

### Fixed

 - Fixed a performance bug when deleting a vector of constraints (#2072)
 - Fixed a bug reading `.lp` files with terms like `x -1 y` (#2076)

### Other

 - Documented the two-argument method of [`optimize!`](@ref) (#2074)

## v1.11.2 (January 2, 2023)

### Fixed

 - Fixed a bug reading `.mof.json` files with `ConstraintName` set for
   `VariableIndex` constraints (#2066)
 - Fixed a bug reading `.mof.json` files with nonlinear objectives and no
   constraints (#2068)

## v1.11.1 (December 22, 2022)

### Fixed

 - Fixed a bug reading `.mof.json` files with integer coefficients for affine
   and quadratic functions (#2063)

## v1.11.0 (December 2, 2022)

### Added

 - Added [`Utilities.PenaltyRelaxation`](@ref) and
   [`Utilities.ScalarPenaltyRelaxation`](@ref) (#1995)
 - Added [`Utilities.distance_to_set`](@ref) (#2048)
 - Added support for [`ConstraintPrimalStart`](@ref) and [`ConstraintDualStart`](@ref)
   in `FileFormats.MOF` (#2056)

### Other

 - Tidied these release notes (#2055)

## v1.10.0 (November 22, 2022)

### Added

 - Added new methods `set(::OptimizerWithAttributes, ::RawOptimizerAttribute, value)`
   and `get(::OptimizerWithAttributes, ::RawOptimizerAttribute)` (#2049)
 - Added new methods [`Utilities.DoubleDicts.outer_keys`](@ref) and
   [`Utilities.DoubleDicts.nonempty_outer_keys`](@ref) (#2052)

### Fixed

 - Fixed [`Bridges.Objective.SlackBridge`](@ref) when the objective function is
   complex-valued (#2036) (#2038)
 - Fixed docstring of [`Test.runtests`](@ref) to clarify the `warn_unsupported`
   argument (#2037)
 - Fixed reading of free variables in `FileFormats.LP` (#2044)
 - Fixed numerous edge cases reading files from QPLIB using `FileFormats.LP`
   (#2042) (#2044)
 - Fixed situations in which `x^y` returns a complex value in `Nonlinear`
   (#2050)

### Other

 - Improved the error message thrown when a user-defined nonlinear function does
   not accept splatted input (#2032)
 - Removed specialized iterators for `keys` and `values` in
   `Utilities.CleverDicts` (#2051)

## v1.9.0 (October 29, 2022)

### Added

 - Added default fallback for getting [`ListOfConstraintIndices`](@ref) and
   [`NumberOfConstraints`](@ref) when the constraint type is unsupported by the
   model (#2021)
 - Added support for `min` and `max` in nonlinear expressions (#2023)
 - Added support for `Indicator{EqualTo{T}}` constraints in `FileFormats.MPS`
   (#2022)
 - Added default fallback for [`write_to_file`](@ref) and [`read_from_file`](@ref)
   (#2029)

### Fixed

 - Fixed `Constraint.ZeroOneBridge` by adding new bounds as affine constraints
   instead of variable bounds (#1879)
 - Fixed reading free rows in `FileFormats.MPS` files (#2009)
 - Fixed parsing of `OBJSENSE` blocks in `FileFormats.MPS` files (#2016) (#2019)
 - Fixed the parsing of deeply nested nonlinear expressions by removing the use
   of recursion (#2020)
 - Fixed the requirements check in `Test.test_constrainnt_get_ConstraintIndex`
   (#2024)

## v1.8.2 (September 20, 2022)

### Documentation

 - Added [vale](https://vale.sh) as a documentation linter (#2002)
 - Improved styling of code blocks in the PDF (#1999) (#2000)
 - Fixed a number of typos in the documentation (#2001) (#2003)

## v1.8.1 (September 12, 2022)

### Fixed

 - Fixed a bug in `supports(::AbstractBridgeOptimizer` for constraint attributes
   (#1991) (#1992)

## v1.8.0 (September 1, 2022)

### Added

 - Added new sets
   - [`HyperRectangle`](@ref) (#1961)
   - [`Reified`](@ref) (#1955)
 - Added new bridges (#1955)
   - [`Bridges.Constraint.ReifiedAllDifferentToCountDistinctBridge`](@ref)
   - [`Bridges.Constraint.ReifiedCountDistinctToMILPBridge`](@ref)
   - [`Bridges.Constraint.SplitHyperRectangleBridge`](@ref)
 - Added support for `atan(y, x)` in `Nonlinear` (#1987)

### Fixed

 - Lazily construct expressions in `Nonlinear` so that expressions are updated
   when `Nonlinear.Parameter` values are updated (#1984)
 - Allow `NORM_LIMIT` as a `TerminationStatus` for unbounded problems in `Test`
   (#1990)

## v1.7.0 (August 16, 2022)

### Added

 - Added new sets
   - [`HermitianPositiveSemidefiniteConeTriangle`](@ref)
 - Added new optimizer-independent options
   - [`RelativeGapTolerance`](@ref)
   - [`AbsoluteGapTolerance`](@ref)
 - Added new bridges
   - [`Bridges.Constraint.GeoMeanToPowerBridge`](@ref)
   - [`Bridges.Constraint.HermitianToSymmetricPSDBridge`](@ref)
   - [`Bridges.Constraint.IndicatorGreaterToLessThanBridge`](@ref)
   - [`Bridges.Constraint.IndicatorLessToGreaterThanBridge`](@ref)
   - [`Bridges.Constraint.SplitComplexZerosBridge`](@ref)
   - [`Bridges.Constraint.SplitComplexEqualToBridge`](@ref)
   - [`Bridges.Objective.QuadratizeBridge`](@ref)
 - Added support for generic number types in `Utilities.loadfromstring!`
 - Updated `FileFormats.MOF` to MathOptFormat v1.1, enabling support for
   constraint programming sets in the `MOF` file format
 - Added support in various `FileFormats` for
   - indicator constraints in `FileFormats.MPS`
   - quadratic constraints and an objective in `FileFormats.LP`
   - quadratic constraints and an objective in `FileFormats.MPS`

### Fixed

 - Fixed some missing promotion rules

### Other

 - Improved the performance of Jacobian products in `Nonlinear`
 - Removed an un-needed `copy` in `Utilities.modify_function`
 - Various clean-ups in `Bridges/bridge_optimizer.jl`

## v1.6.1 (July 23, 2022)

### Fixed

 - Added support for `ExponentialCone` in `MatrixOfConstraints`
 - Fix `PSDSquare_3` test to reflect a previously fixed bug getting the
   `ConstraintDual` of a `PositiveSemidefiniteConeSquare` constraint

## v1.6.0 (July 2, 2022)

### Added

 - Added `Bridges.needs_final_touch` and `Bridges.final_touch`
 - Added new bridges from constraint programming sets to mixed-integer linear
   programs:
   - `AllDifferentToCountDistinctBridge`
   - `CountAtLeastToCountBelongsBridge`
   - `CountBelongsToMILPBridge`
   - `CountDistinctToMILPBridge`
   - `CountGreaterThanToMILPBridge`
   - `CircuitToMILPBridge`

### Fixed

 - Relax an instance of `::Vector` to `::AbstractVector` in `MOI.Nonlinear`
 - Fix `BinPackingToMILPBridge` to respect variable bounds
 - Fix `SemiToBinaryBridge` to throw error if other bounds are set

## v1.5.0 (June 27, 2022)

### Added

 - Added `GetAttributeNotAllowed` for solvers to indicate when getting an
   attribute encounters an error
 - Added `Utilities.get_fallback` support for `ObjectiveValue` and
   `DualObjectiveValue`
 - Added new bridges:
   - `RootDetConeSquare` to `RootDetConeTriangle`
   - `LogDetConeSquare` to `LogDetConeTriangle`
   - `BinPacking` to a mixed-integer linear program
   - `Table` to a mixed-integer linear program
 - Added `Bridges.print_active_bridges` to display the current optimal
   hyper-path in a `Bridges.LazyBridgeOptimizer`

### Fixed

 - Fixed `ZeroOne` tests with lower and upper bounds
 - Fixed error in `FileFormats.LP` when reading a malformed file
 - Fixed reading of nonlinear programs in `FileFormats.MOF`
 - Fixed bug in `ConstraintDual` when using `SquareBridge`

### Other

 - Improved documentation of nonlinear API
 - Documented duality convention for `PositiveSemidefiniteConeSquare` sets
 - Fixed typo in `Bridges.Constraint.QuadToSOCBridge` docstring

## v1.4.0 (June 9, 2022)

### Added

 - Added a number of sets for constraint programming:
   - `AllDifferent`
   - `BinPacking`
   - `Circuit`
   - `CountAtLeast`
   - `CountBelongs`
   - `CountDistinct`
   - `CountGreaterThan`
   - `Cumulative`
   - `Path`
   - `Table`
 - Added support for user-defined hessians in `Nonlinear`
 - Added `Bridges.runtests` to simplify the testing of bridge implementations

### Fixed

 - Fixed a bug in `FileFormats.NL` when writing univariate `*`

### Other

 - Began a large refactoring of the `Bridges` submodule, with greatly improved
   documentation.

## v1.3.0 (May 27, 2022)

### Added

 - Add `MOI.Nonlinear` submodule. This is a large new submodule that has been
   refactored from code that was in JuMP. For now, it should be considered
   experimental.
 - Add `FileFormats.NL.SolFileResults(::IO, ::Model)`
 - Add `FileFormats.NL.read!(::IO, ::Model)`
 - Add `MOI.modify` that accepts a vector of modifications

### Fixed

 - Fixed a bug in `Test` which attempted to include non-`.jl` files
 - Fixed a bug in `FileFormats` for models with open interval constraints

### Other

 - Fixed a performance issue in `Utilities.DoubleDict`
 - Various minor improvements to the documentation

## v1.2.0 (April 25, 2022)

### Added

 - Add support for the `FORMAT_REW`/`.rew` file format in `FileFormats`.

### Fixed

 - Fix bug handling of default variable bounds in `FileFormats.LP`
 - Fix `FileFormats.MPS` to not write `OBJSENSE` by default since this is only
   supported by some readers.

## v1.1.2 (March 31, 2022)

### Fixed

 - Fix a range of bugs in `FileFormats.LP`
 - Fix reading of problem dimensions in `FileFormats.SDPA`

## v1.1.1 (March 23, 2022)

### Fixed

 - Fix bug in `test_model_UpperBoundAlreadySet`
 - Fix bug in `test_infeasible_` tests
 - Fix bug in `test_objective_ObjectiveFunction_blank`
 - Relax restriction of `MOI.AbstractOptimizer` to `MOI.ModelLike` in
   `Utilities.CachingOptimizer` and `instantiate`.

### New tests

 - Add `test_conic_empty_matrix` that checks conic solvers support problems with
   no variables.

## v1.1.0 (March 2, 2022)

### Added

 - Added `MOI.Utilities.throw_unsupported(::UniversalFallback)` for simplifying
   solver wrappers which copy from a `UniversalFallback`.

## v1.0.2 (March 1, 2022)

### Fixed

 - Fixed a bug in the `test_model_ScalarFunctionConstantNotZero` test
 - Fixed the error type when an `AbstractFunctionConversionBridge` cannot get or
   set an attribute
 - Identified a correctness bug in `RSOCtoPSDBridge`. We now thrown an error
   instead of returning an incorrect result.

## v1.0.1 (February 25, 2022)

### Fixed

 - Fixed a bug in which OptimizerAttributes were not copied in CachingOptimizer
 - Fixed a bug in which `shift_constant` did not promote mixed types of coefficients
 - Fixed a bug in which deleting a constraint of a bridged variable threw
   `ErrorException` instead of `MOI.DeleteNotAllowed`
 - Fixed a bug in which `add_constraint` in `MatrixOfConstraints` did not
   canonicalize the function
 - Fixed a bug when modifying scalar constants of a function containing a
   bridged variable
 - Fixed a bug in which `final_touch` was not always called with a
   `CachingOptimizer`

## v1.0.0 (February 17, 2022)

Although tagged as a breaking release, v1.0.0 is v0.10.9 with deprecations
removed, similar to how Julia 1.0 was Julia 0.7 with deprecations removed.

### Breaking

 - Julia 1.6 is now the minimum supported version
 - All deprecations have been removed

### Troubleshooting problems when updating

If you experience problems when updating, you are likely using previously
deprecated features. (By default, Julia does not warn when you use
deprecated features.)

To find the deprecated features you are using, start Julia with `--depwarn=yes`:
```
$ julia --depwarn=yes
```
Then install MathOptInterface v0.10.9:
```julia
julia> using Pkg
julia> pkg"add MathOptInterface@0.10"
```
And then run your code. Apply any suggestions, or search the release notes below
for advice on updating a specific deprecated feature.

## v0.10.9 (February 16, 2022)

### Added

 - Added `MOI.Utilities.FreeVariables` as a new `VariablesConstrainer` for conic
   solvers
 - Added `MOI.default_cache` for specifying the model used in `CachingOptimizer`

### Fixed

 - Fixed LaTeX printing of `MOI.Interval` sets

### Other

 - Added Aqua.jl as a CI check, and fixed suggested issues
 - The constructors of GeoMeanBridge, StructOfConstraints, and CachingOptimizer
   were changed from outer to inner constructors. This change is technically
   breaking, but does not impact users who followed the documented API.

## v0.10.8 (February 3, 2022)

### Added

 - Added a `Base.read!` for `FileFormats.LP`.

### Fixed

 - Fixed a bug in `MutableSparseMatrix`
 - Fixed a bug when calling `operate!(vcat, ...)` with `Number` arguments
 - Removed unintended export of deprecated symbols
 - Fixed a bug with `PowerCone` and `DualPowerCone` in `MatrixOfConstraints`.

## v0.10.7 (January 5, 2022)

### Added

 - Added test for modifying the constant vector in a
   `VectorAffineFunction-in-Zeros` constraint.

### Fixed

 - Fixed the order in which sets are added to a `LazyBridgeOptimizer`. Compared
   to v0.10.6, this may result in bridged models being created with a different
   number (and order) of variables and constraints. However, it was necessary to
   fix cases which were previously rejected as unsupported, even though there
   was a valid bridge transformation.
 - Fixed an error message in `FileFormats.CBF`
 - Fixed comparison in `test_linear_integration_Interval`
 - Fixed errors for `ConstraintPrimal` in a `CachingOptimizer`
 - Fixed printing of models with non-`Float64` coefficients.

### Other

 - Various improvements to reduce time-to-first-solve latency
 - Improved error message when an optimizer does not support `compute_conflict!`

## v0.10.6 (November 30, 2021)

### Added

 - Added new documentation and tests for infeasibility certificates
 - Added a version control system for the tests in `MOI.Test.runtests`. Pass
   `exclude_tests_after = v"0.10.5"` to run tests added in v0.10.5 and earlier.
 - `MOI.Test.runtests` now supports generic number types. To specify the number
   type `T`, pass `MOI.Test.Config(T)`.
 - Added `infeasible_status` to `MOI.Test.Config` for solvers which return
   `LOCALLY_INFEASIBLE`
 - CachingOptimizers now use a fallback for `ConstraintPrimal`. This should
   enable solvers using a CachingOptimizer to pass tests requiring
   `ConstraintPrimal`.

### Fixed

 - Fixed a StackOverflow bug in `copy_to`
 - Fixed error thrown when nonconvex quadratic constraints cannot be bridged
 - Fixed a bug in `copy_to` for `FileFormats.NL.Model`
 - Fixed a bug in `FileFormats.NL` when printing large integers
 - Remove a common test failure for `LowerBoundAlreadySet` tests
 - `Utilities.num_rows` is now exported
 - Remove parts of failing `test_model_copy_to_xxx` tests due to bridges

## v0.10.5 (November 7, 2021)

### Fixed

- Fixed getter in `UniversalFallback`
- Fixed `test_solve_conflict_zeroone_ii`

### Other

- Make `normalize_and_add_constraint` more flexible
- Update paper BibTeX

## v0.10.4 (October 26, 2021)

### Added

- Add `SolverVersion` attribute
- Add new tests:
  - `test_solve_conflict_zeroone_ii`
  - `test_nonlinear_objective`
- `Utilities.VariablesContainer` now supports `ConstraintFunction` and
  `ConstraintSet`
- The documentation is now available as a PDF

### Other

- Update to MutableArithmetics 0.3
- Various improvements to the documentation

## v0.10.3 (September 18, 2021)

### Fixed

- Fixed bug which prevented callbacks from working through a CachingOptimizer
- Fixed bug in `Test` submodule

## v0.10.2 (September 16, 2021)

- Updated MathOptFormat to v1.0
- Updated JSONSchema to v1.0
- Added `Utilities.set_with_dimension`
- Added two-argument `optimize!(::AbstractOptimizer, ::ModelLike)`
- The experimental feature `copy_to_and_optimize!` has been removed
- `Det` bridges now support getting `ConstraintFunction` and `ConstraintSet`
- Various minor bug fixes identified by improved testing

## v0.10.1 (September 8, 2021)

- Various fixes to `MOI.Test`

## v0.10.0 (September 6, 2021)

**MOI v0.10 is a significant breaking release. There are a large number of
user-visible breaking changes and code refactors, as well as a substantial
number of new features.**

### Breaking in MOI

- `SingleVariable` has been removed; use `VariableIndex` instead
- `SingleVariableConstraintNameError` has been renamed to
  `VariableIndexConstraintNameError`
- `SettingSingleVariableFunctionNotAllowed` has been renamed to
  `SettingVariableIndexFunctionNotAllowed`
- `VariableIndex` constraints should not support `ConstraintName`
- `VariableIndex` constraints should not support `ConstraintBasisStatus`;
  implement `VariableBasisStatus` instead
- `ListOfConstraints` has been renamed to `ListOfConstraintTypesPresent`
- `ListOfConstraintTypesPresent` should now return `Tuple{Type,Type}` instead of
  `Tuple{DataType,DataType}`
- `SolveTime` has been renamed to `SolveTimeSec`
- `IndicatorSet` has been renamed to `Indicator`
- `RawParameter` has been renamed to `RawOptimizerAttribute` and now takes
  `String` instead of `Any` as the only argument
- The `.N` field in result attributes has been renamed to `.result_index`
- The `.variable_index` field in `ScalarAffineTerm` has been renamed to
  `.variable`
- The `.variable_index_1` field in `ScalarQuadraticTerm` has been renamed to
  `.variable_1`
- The `.variable_index_2` field in `ScalarQuadraticTerm` has been renamed to
  `.variable_2`
- The order of `affine_terms` and `quadratic_terms` in `ScalarQuadraticFunction`
  and `VectorQuadraticFunction` have been reversed. Both functions now accept
  quadratic, affine, and constant terms in that order.
- The `index_value` function has been removed. Use `.value` instead.
- `isapprox` has been removed for `SOS1` and `SOS2`.
- The `dimension` argument to `Complements(dimension::Int)` should now be the
  length of the corresponding function, instead of half the length. An
  `ArgumentError` is thrown if `dimension` is not even.
- `copy_to` no longer takes keyword arguments:
  - `copy_names`: now copy names if they are supported by the destination solver
  - `filter_constraints`: use `Utilities.ModelFilter` instead
  - `warn_attributes`: never warn about optimizer attributes

### Breaking in `Bridges`

- `Constraint.RSOCBridge` has been renamed to `Constraint.RSOCtoSOCBridge`
- `Constraint.SOCRBridge` has been renamed to `Constraint.SOCtoRSOCBridge`
- Bridges now return vectors that can be modified by the user. Previously, some
  bridges returned views instead of copies.
- `Bridges.IndexInVector` has been unified into a single type. Previously, there
  was a different type for each submodule within `Bridges`
- The signature of indicator bridges has been fixed. Use
  `MOI.Bridges.Constraint.IndicatortoSOS1{Float64}(model)`.

### Breaking in `FileFormats`

- `FileFormats.MOF.Model` no longer accepts `validate` argument. Use the
  JSONSchema package to validate the MOF file. See the documentation for more
  information.

### Breaking in `Utilities`

- The datastructure of `Utilities.Model` (and models created with
  `Utilities.@model`) has been significantly refactored in a breaking way. This
  includes the way that objective functions and variable-related information is
  stored.
- `Utilities.supports_default_copy` has been renamed to
  `supports_incremental_interface`
- `Utilities.automatic_copy_to` has been renamed to `Utilities.default_copy_to`
- The allocate-load API has been removed
- `CachingOptimizer`s are now initialized as `EMPTY_OPTIMIZER` instead of
  `ATTACHED_OPTIMIZER`. If your code relies on the optimizer being attached,
  call `MOIU.attach_optimizer(model)` after creation.
- The field names of `Utilities.IndexMap` have been renamed to `var_map` and
  `con_map`. Accessing these fields directly is considered a private detail that
  may change. Use the public `getindex` and `setindex!` API instead.
- The size argument to `Utilities.CleverDicts.CleverDict(::Integer)` has been
  removed.
- The size argument to `Utilities.IndexMap(::Integer)` has been removed.
- `Utilities.DoubleDicts` have been significantly refactored. Consult the source
  code for details.
- `Utilities.test_models_equal` has been moved to `MOI.Test`

### Breaking in `Test`

- `MOI.Test` has been renamed to `MOI.DeprecatedTest`
- An entirely new `MOI.Test` submodule has been written. See the documentation
  for details. The new `MOI.Test` submodule may find many bugs in the
  implementations of existing solvers that were previously untested.

### Other changes:

- `attribute_value_type` has been added
- `copy_to_and_optimize!` has been added
- `VariableBasisStatus` has been added
- `print(model)` now prints a human-readable description of the model
- Various improvements to the `FileFormats` submodule
  - `FileFormats.CBF` was refactored and received bugfixes
  - Support for MathOptFormat v0.6 was added in `FileFormats.MOF`
  - `FileFormats.MPS` has had bugfixes and support for more features such as
    `OBJSENSE` and objective constants.
  - `FileFormats.NL` has been added to support nonlinear files
- Improved type inference throughout to reduce latency

### Updating

A helpful script when updating is:
```julia
for (root, dirs, files) in walkdir(".")
    for file in files
        if !endswith(file, ".jl")
            continue
        end
        path = joinpath(root, file)
        s = read(path, String)
        for pair in [
            ".variable_index" => ".variable",
            "RawParameter" => "RawOptimizerAttribute",
            "ListOfConstraints" => "ListOfConstraintTypesPresent",
            "TestConfig" => "Config",
            "attr.N" => "attr.result_index",
            "SolveTime" => "SolveTimeSec",
            "DataType" => "Type",
            "Utilities.supports_default_copy_to" =>
                "supports_incremental_interface",
            "SingleVariableConstraintNameError" =>
                "VariableIndexConstraintNameError",
            "SettingSingleVariableFunctionNotAllowed" =>
                "SettingVariableIndexFunctionNotAllowed",
            "automatic_copy_to" => "default_copy_to",
        ]
            s = replace(s, pair)
        end
        write(path, s)
    end
end
```

## v0.9.22 (May 22, 2021)

This release contains backports from the ongoing development of the v0.10 release.

- Improved type inference in `Utilities`, `Bridges` and `FileFormats` submodules
  to reduce latency.
- Improved performance of `Utilities.is_canonical`.
- Fixed `Utilities.pass_nonvariable_constraints` with bridged variables.
- Fixed performance regression of `Utilities.Model`.
- Fixed ordering of objective setting in parser.

## v0.9.21 (April 23, 2021)

- Added `supports_shift_constant`.
- Improve performance of bridging quadratic constraints.
- Add precompilation statements.
- Large improvements to the documentation.
- Fix a variety of inference issues, benefiting precompilation and reducing
  initial latency.
- `RawParameter`s are now ignored when resetting a `CachingOptimizer`.
  Previously, changing the underlying optimizer after `RawParameter`s were set
  would throw an error.
- `Utilities.AbstractModel` is being refactored. This may break users
  interacting with private fields of a model generated using `@model`.

## v0.9.20 (February 20, 2021)

- Improved performance of `Utilities.ScalarFunctionIterator`
- Added support for `compute_conflict` to MOI layers
- Added test with zero off-diagonal quadratic term in objective
- Fixed double deletion of nested bridged `SingleVariable`/`VectorOfVariables`
  constraints
- Fixed modification of un-set objective
- Fixed function modification with duplicate terms
- Made unit tests abort without failing if the problem class is not supported
- Formatted code with JuliaFormatter
- Clarified `BasisStatusCode`'s docstring

## v0.9.19 (December 1, 2020)

- Added `CallbackNodeStatus` attribute
- Added bridge from `GreaterThan` or `LessThan` to `Interval`
- Added tests for infeasibility certificates and double optimize
- Fixed support for Julia v1.6
- Re-organized MOI docs and added documentation for adding a test

## v0.9.18 (November 3, 2020)

- Various improvements for working with complex numbers
- Added `GeoMeantoRelEntrBridge` to bridge a `GeometricMeanCone` constraint to a
  relative entropy constraint

## v0.9.17 (September 21, 2020)

- Fixed `CleverDict` with variable of negative index value
- Implement `supports_add_constrained_variable` for `MockOptimizer`

## v0.9.16 (September 17, 2020)

- Various fixes:
  * 32-bit support
  * `CleverDict` with abstract value type
  * Checks in test suite

## v0.9.15 (September 14, 2020)

- Bridges improvements:
  - (R)SOCtoNonConvexQuad bridge
  - ZeroOne bridge
  - Use `supports_add_constrained_variable` in `LazyBridgeOptimizer`
  - Exposed `VariableBridgeCost` and `ConstraintBridgeCost` attributes
  - Prioritize constraining variables on creation according to these costs
  - Refactor bridge debugging
- Large performance improvements across all submodules
- Lots of documentation improvements
- FileFormats improvements:
  - Update MathOptFormat to v0.5
  - Fix supported objectives in `FileFormats`
- Testing improvements:
  - Add name option for `basic_constraint_test`
- Bug fixes and missing methods
  - Add `length` for iterators
  - Fix bug with duplicate terms
  - Fix order of `LinearOfConstraintIndices`

## v0.9.14 (May 30, 2020)

- Add a solver-independent interface for accessing the set of conflicting
  constraints an Irreducible Inconsistent Subsystem (#1056).
- Bump JSONSchema dependency from v0.2 to v0.3 (#1090).
- Documentation improvements:
  * Fix typos (#1054, #1060, #1061, #1064, #1069, #1070).
  * Remove the outdated recommendation for a package implementing MOI for a
    solver `XXX` to be called `MathOptInterfaceXXX` (#1087).
- Utilities improvements:
  * Fix `is_canonical` for quadratic functions (#1081, #1089).
  * Implement `add_constrained_variable[s]` for `CachingOptimizer`
    so that it is added as constrained variables to the underlying optimizer (#1084).
  * Add support for custom objective functions for
    `UniversalFallback` (#1086).
  * Deterministic ordering of constraints in `UniversalFallback` (#1088).
- Testing improvements:
  * Add `NormOneCone`/`NormInfinityCone` tests (#1045).
- Bridges improvements:
  * Add bridges from `Semiinteger` and `Semicontinuous` (#1059).
  * Implement getting `ConstraintSet` for `Variable.FlipSignBridge` (#1066).
  * Fix setting `ConstraintFunction` for `Constraint.ScalarizeBridge` (#1093).
  * Fix `NormOne`/`NormInf` bridges with nonzero constants (#1045).
  * Fix StackOverflow in `debug` (#1063).
- FileFormats improvements:
  * [SDPA] Implement the extension for integer variables (#1079).
  * [SDPA] Ignore comments after `m` and `nblocks` and detect `dat-s` extension (#1077).
  * [SDPA] No scaling of off-diagonal coefficient (#1076).
  * [SDPA] Add missing negation of constant (#1075).

## v0.9.13 (March 24, 2020)

- Added tests for `Semicontinuous` and `Semiinteger` variables (#1033).
- Added tests for using `ExprGraph`s from NLP evaluators (#1043).
- Update version compatibilities of dependencies (#1034, #1051, #1052).
- Fixed typos in documentation (#1044).

## v0.9.12 (February 28, 2020)

- Fixed writing `NLPBlock` in MathOptFormat (#1037).
- Fixed `MockOptimizer` for result attributes with non-one result index (#1039).
- Updated test template with `instantiate` (#1032).

## v0.9.11 (February 21, 2020)

- Add an option for the model created by `Utilities.@model` to be a subtype
  of `AbstractOptimizer` (#1031).
- Described dual cone in docstrings of `GeoMeanCone` and `RelativeEntropyCone`
  (#1018, #1028).
- Fixed typos in documentation (#1022, #1024).
- Fixed warning of unsupported attribute (#1027).
- Added more rootdet/logdet conic tests (#1026).
- Implemented `ConstraintDual` for `Constraint.GeoMeanBridge`,
  `Constraint.RootDetBridge` and `Constraint.LogDetBridge`
  and test duals in tests with `GeoMeanCone` and `RootDetConeTriangle` and
  `LogDetConeTriangle` cones (#1025, #1026).

## v0.9.10 (January 31, 2020)

- Added `OptimizerWithAttributes` grouping an optimizer constructor and a list
  of optimizer attributes (#1008).
- Added `RelativeEntropyCone` with corresponding bridge into exponential cone
  constraints (#993).
- Added `NormSpectralCone` and `NormNuclearCone` with corresponding bridges
  into positive semidefinite constraints (#976).
- Added `supports_constrained_variable(s)` (#1004).
- Added `dual_set_type` (#1002).
- Added tests for vector specialized version of `delete` (#989, #1011).
- Added PSD3 test (#1007).
- Clarified dual solution of `Tests.pow1v` and `Tests.pow1f` (#1013).
- Added support for `EqualTo` and `Zero` in
  `Bridges.Constraint.SplitIntervalBridge` (#1005).
- Fixed `Utilities.vectorize` for empty vector (#1003).
- Fixed free variables in LP writer (#1006).

## v0.9.9 (December 29, 2019)

- Incorporated MathOptFormat.jl as the FileFormats submodule. FileFormats
  provides readers and writers for a number of standard file formats and MOF, a
  file format specialized for MOI (#969).
- Improved performance of deletion of vector of variables in
  `MOI.Utilities.Model` (#983).
- Updated to MutableArithmetics v0.2 (#981).
- Added `MutableArithmetics.promote_operation` allocation tests (#975).
- Fixed inference issue on Julia v1.1 (#982).

## v0.9.8 (December 19, 2019)

- Implemented MutableArithmetics API (#924).
- Fixed callbacks with `CachingOptimizer` (#959).
- Fixed `MOI.dimension` for `MOI.Complements` (#948).
- Added fallback for `add_variables` (#972).
- Added `is_diagonal_vectorized_index` utility (#965).
- Improved linear constraints display in manual (#963, #964).
- Bridges improvements:
  * Added `IndicatorSet` to `SOS1` bridge (#877).
  * Added support for starting values for `Variable.VectorizeBridge` (#944).
  * Fixed `MOI.add_constraints` with non-bridged variable constraint on bridged
    variable (#951).
  * Fixed corner cases and docstring of `GeoMeanBridge` (#961, #962, #966).
  * Fixed choice between variable or constraint bridges for constrained
    variables (#973).
  * Improve performance of bridge shortest path (#945, #946, #956).
  * Added docstring for `test_delete_bridge` (#954).
  * Added Variable bridge tests (#952).

## v0.9.7 (October 30, 2019)

- Implemented `_result_index_field` for `NLPBlockDual` (#934).
- Fixed copy of model with starting values for vector constraints (#941).
- Bridges improvements:
  * Improved performance of `add_bridge` and added `has_bridge` (#935).
  * Added `AbstractSetMapBridge` for bridges between sets `S1`, `S2` such that
    there is a linear map `A` such that `A*S1 = S2` (#933).
  * Added support for starting values for `FlipSignBridge`, `VectorizeBridge`,
    `ScalarizeBridge`, `SlackBridge`, `SplitIntervalBridge`, `RSOCBridge`,
    `SOCRBridge` `NormInfinityBridge`, `SOCtoPSDBridge` and `RSOCtoPSDBridge`
    (#933, #936, #937, #938, #939).

## v0.9.6 (October 25, 2019)

- Added complementarity constraints (#913).
- Allowed `ModelLike` objects as value of attributes (#928).
- Testing improvements:
  * Added `dual_objective_value` option to `MOI.Test.TestConfig` (#922).
  * Added `InvalidIndex` tests in `basic_constraint_tests` (#921).
  * Added tests for the constant term in indicator constraint (#929).
- Bridges improvements:
  * Added support for starting values for `Functionize` bridges (#923).
  * Added variable indices context to variable bridges (#920).
  * Fixed a typo in printing o `debug_supports` (#927).

## v0.9.5 (October 9, 2019)

- Clarified `PrimalStatus`/`DualStatus` to be `NO_SOLUTION` if `result_index` is
  out of bounds (#912).
- Added tolerance for checks  and use `ResultCount` + 1 for the `result_index`
  in `MOI.Test.solve_result_status` (#910, #917).
- Use `0.5` instead of `2.0` for power in PowerCone in `basic_constraint_test`
  (#916).
- Bridges improvements:
  * Added debug utilities for unsupported variable/constraint/objective (#861).
  * Fixed deletion of variables in bridged `VectorOfVariables` constraints (#909).
  * Fixed `result_index` with objective bridges (#911).

## v0.9.4 (October 2, 2019)

- Added solver-independent MIP callbacks (#782).
- Implements submit for `Utilities.CachingOptimizer` and
  `Bridges.AbstractBridgeOptimizer` (#906).
- Added tests for result count of solution attributes (#901, #904).
- Added `NumberOfThreads` attribute (#892).
- Added `Utilities.get_bounds` to get the bounds on a variable (#890).
- Added a note on duplicate coefficients in documentation (#581).
- Added result index in `ConstraintBasisStatus` (#898).
- Added extension dictionary to `Utilities.Model` (#884, #895).
- Fixed deletion of constrained variables for CachingOptimizer (#905).
- Implemented `Utilities.shift_constraint` for `Test.UnknownScalarSet` (#896).
- Bridges improvements:
  * Added Variable.RSOCtoSOCBridge (#907).
  * Implemented `MOI.get` for `ConstraintFunction`/`ConstraintSet` for
    `Bridges.Constraint.SquareBridge` (#899).

## v0.9.3 (September 20, 2019)

- Fixed ambiguity detected in Julia v1.3 (#891, #893).
- Fixed missing sets from `ListOfSupportedConstraints` (#880).
- Fixed copy of `VectorOfVariables` constraints with duplicate indices (#886).
- Added extension dictionary to MOIU.Model (#884).
- Implemented `MOI.get` for function and set for `GeoMeanBridge` (#888).
- Updated documentation for SingleVariable indices and bridges (#885).
- Testing improvements:
  * Added more comprehensive tests for names (#882).
  * Added tests for `SingleVariable` duals (#883).
  * Added tests for `DualExponentialCone` and `DualPowerCone` (#873).
- Improvements for arbitrary coefficient type:
  * Fixed `==` for sets with mutable fields (#887).
  * Removed some `Float64` assumptions in bridges (#878).
  * Automatic selection of `Constraint.[Scalar|Vector]FunctionizeBridge` (#889).

## v0.9.2 (September 5, 2019)

- Implemented model printing for `MOI.ModelLike` and specialized it for models
  defined in MOI (864).
- Generalized `contlinear` tests for arbitrary coefficient type (#855).
- Fixed `supports_constraint` for `Semiinteger` and `Semicontinuous` and
  `supports` for `ObjectiveFunction` (#859).
- Fixed Allocate-Load copy for single variable constraints (#856).
- Bridges improvements:
  * Add objective bridges (#789).
  * Fixed `Variable.RSOCtoPSDBridge` for dimension 2 (#869).
  * Added `Variable.SOCtoRSOCBridge` (#865).
  * Added `Constraint.SOCRBridge` and disable
    `MOI.Bridges.Constraint.SOCtoPSDBridge` (#751).
  * Fixed `added_constraint_types` for `Contraint.LogDetBridge` and
    `Constraint.RootDetBridge` (#870).

## v0.9.1 (August 22, 2019)

- Fix support for Julia v1.2 (#834).
- L_1 and L_∞ norm epigraph cones and corresponding bridges to LP were added (#818).
- Added tests to `MOI.Test.nametest` (#833).
- Fix `MOI.Test.soc3test` for solvers not supporting infeasibility certificates (#839).
- Implements `operate` for operators `*` and `/` between vector function and
  constant (#837).
- Implements `show` for `MOI.Utilities.IndexMap` (#847).
- Fix corner cases for mapping of variables in `MOI.Utilities.CachingOptimizer`
  and substitution of variables in `MOI.Bridges.AbstractBridgeOptimizer` (#848).
- Fix transformation of constant terms for `MOI.Bridges.Constraint.SOCtoPSDBridge`
  and `MOI.Bridges.Constraint.RSOCtoPSDBridge` (#840).

## v0.9.0 (August 13, 2019)

- Support for Julia v0.6 and v0.7 was dropped (#714, #717).
- A `MOI.Utilities.Model` implementation of `ModelLike`, this should replace
  most use cases of `MOI.Utilities.@model` (#781).
- `add_constrained_variable` and `add_constrained_variables` were added (#759).
- Support for indicator constraints was added (#709, #712).
- `DualObjectiveValue` attribute was added (#473).
- `RawParameter` attribute was added (#733).
- A `dual_set` function was added (#804).
- A `Benchmarks` submodule was added to facilitate solver benchmarking (#769).
- A `submit` function was added, this may for instance allow the user to submit
  solutions or cuts to the solver from a callback (#775).
- The field of `ObjectiveValue` was renamed to `result_index` (#729).
- The `_constant` and `Utilities.getconstant` function were renamed to `constant`
- `REDUCTION_CERTIFICATE` result status was added (#734).
- Abstract matrix sets were added (#731).
- Testing improvements:
  * The testing guideline was updated (#728).
  * Quadratic tests were added (#697).
  * Unit tests for `RawStatusString`, `SolveTime`, `Silent` and `SolverName`
    were added (#726, #741).
  * A rotated second-order cone test was added (#759).
  * A power cone test was added (#768).
  * Tests for `ZeroOne` variables with variable bounds were added (#772).
  * An unbounded test was added (#773).
  * Existing tests had a few updates (#702, #703, #763).
- Documentation improvements:
  * Added a section on `CachingOptimizer` (#777).
  * Added a section on `UniversalFallback`, `Model` and `@model` (#762).
  * Transition the knapsack example to a doctest with MockOptimizer (#786).
- Utilities improvements:
  * A `CleverDict` utility was added for a vector that automatically transform
    into a dictionary once a first index is removed (#767).
  * The `Utilities.constant` function was renamed to `Utilities.constant_vector`
    (#740).
  * Implement optimizer attributes for CachingOptimizer (#745).
  * Rename `Utilities.add_scalar_constraint` to
    `Utilities.normalize_and_add_constraint` (#801).
  * `operate` with `vcat`, `SingleVariable` and `VectorOfVariables` now returns
    a `VectorOfVariables` (#616).
  * Fix a type piracy of `operate` (#784).
  * The `load_constraint` fallback signature was fixed (#760).
  * The `set_dot` function was extended to work with sparse arrays (#805).
- Bridges improvements:
  * The bridges no longer store the constraint function and set before it is
    bridged, the bridges now have to implement `ConstraintFunction` and
    `ConstraintSet` if the user wants to recover them. As a consequence, the
    `@bridge` macro was removed (#722).
  * Bridge are now instantiated with a `bridge_constraint` function instead of
    using a constructor (#730).
  * Fix constraint attributes for bridges (#699).
  * Constraint bridges were moved to the `Bridges/Constraint` submodule so they
    should now inherit from `MOI.Bridges.Constraint.Abstract` and should
    implement `MOI.Bridges.Constraint.concrete_bridge_type` instead of
    `MOI.Bridges.concrete_bridge_type` (#756).
  * Variable bridges were added in (#759).
  * Various improvements (#746, #747).

## v0.8.4 (March 13, 2019)

- Performance improvement in `default_copy_to` and bridge optimizer (#696).
- Add `Silent` and implement setting optimizer attributes in caching and mock
  optimizers (#695).
- Add `Functionize` bridges (SingleVariable and VectorOfVariables) (#659).
- Minor typo fixes (#694).

## v0.8.3 (March 6, 2019)

- Use zero constant in scalar constraint function of `MOI.Test.copytest` (#691).
- Fix variable deletion with `SingleVariable` objective function (#690).
- Fix `LazyBridgeOptimizer` with bridges that add no constraints (#689).
- Error message improvements (#673, #685, #686, #688).
- Documentation improvements (#682, #683, #687).
- Basis status:
  * Remove `VariableBasisStatus` (#679).
  * Test `ConstraintBasisStatus` and implement it in bridges (#678).
- Fix inference of `NumberOfVariables` and `NumberOfConstraints` (#677).
- Implement division between a quadratic function and a number (#675).

## v0.8.2 (February 7, 2019)

- Add `RawStatusString` attribute (#629).
- Do not set names to the optimizer but only to the cache in `CachingOptimizer`
  (#638).
- Make scalar MOI functions act as scalars in broadcast (#646).
- Add function utilities:
  * Implement `Base.zero` (#634), `Base.iszero` (#643), add missing arithmetic
    operations (#644, #645) and fix division (#648).
  * Add a `vectorize` function that turns a vector of `ScalarAffineFunction`
    into a `VectorAffineFunction` (#642).
- Improve support for starting values:
  * Show a warning in copy when starting values are not supported instead of
    throwing an error (#630).
  * Fix `UniversalFallback` for getting an variable or constraint attribute set to
    no indices (#623).
  * Add a test in `contlineartest` with partially set `VariablePrimalStart`.
- Bridges improvements:
  * Fix `StackOverFlow` in `LazyBridgeOptimizer` when there is a cycle in the
    graph of bridges.
  * Add `Slack` bridges (#610, #650).
  * Add `FlipSign` bridges (#658).
- Add tests with duplicate coefficients in `ScalarAffineFunction` and
  `VectorAffineFunction` (#639).
- Use tolerance to compare `VariablePrimal` in `rotatedsoc1` test (#632).
- Use a zero constant in `ScalarAffineFunction` of constraints in `psdt2`
  (#622).

## v0.8.1 (January 7, 2019)

- Adding an NLP objective now overrides any objective set using the
  `ObjectiveFunction` attribute (#619).
- Rename `fullbridgeoptimizer` into `full_bridge_optimizer` (#621).
- Allow custom constraint types with `full_bridge_optimizer` (#617).
- Add `Vectorize` bridge which transforms scalar linear constraints into vector
  linear constraints (#615).

## v0.8.0 (December 18, 2018)

- Rename all enum values to follow the JuMP naming guidelines for constants,
  for example, `Optimal` becomes `OPTIMAL`, and `DualInfeasible` becomes
  `DUAL_INFEASIBLE`.
- Rename CachingOptimizer methods for style compliance.
- Add an `MOI.TerminationStatusCode` called `ALMOST_DUAL_INFEASIBLE`.

## v0.7.0 (December 13, 2018)

- Test that `MOI.TerminationStatus` is `MOI.OptimizeNotCalled` before
  `MOI.optimize!` is called.
- Check `supports_default_copy_to` in tests (#594).
- Key pieces of information like optimality, infeasibility, etc., are now reported
  through `TerminationStatusCode`. It is typically no longer necessary to check the
  result statuses in addition to the termination status.
- Add perspective dimension to log-det cone (#593).

## v0.6.4 (November 27, 2018)

- Add `OptimizeNotCalled` termination status (#577) and improve documentation of
  other statuses (#575).
- Add a solver naming guideline (#578).
- Make `FeasibilitySense` the default `ObjectiveSense` (#579).
- Fix `Utilities.@model` and `Bridges.@bridge` macros for functions and sets
  defined outside MOI (#582).
- Document solver-specific attributes (#580) and implement them in
  `Utilities.CachingOptimizer` (#565).

## v0.6.3 (November 16, 2018)

- Variables and constraints are now allowed to have duplicate names. An error is
  thrown only on lookup. This change breaks some existing tests. (#549)
- Attributes may now be partially set (some values could be `nothing`). (#563)
- Performance improvements in Utilities.Model (#549, #567, #568)
- Fix bug in QuadtoSOC (#558).
- New `supports_default_copy_to` method that optimizers should implement to
  control caching behavior.
- Documentation improvements.

## v0.6.2 (October 26, 2018)

- Improve hygiene of `@model` macro (#544).
- Fix bug in copy tests (#543).
- Fix bug in UniversalFallback attribute getter (#540).
- Allow all correct solutions for `solve_blank_obj` unit test (#537).
- Add errors for Allocate-Load and bad constraints (#534).
- \[performance\] Add specialized implementation of `hash` for `VariableIndex` (#533).
- \[performance\] Construct the name to object dictionaries lazily in model (#535).
- Add the `QuadtoSOC` bridge which transforms `ScalarQuadraticFunction`
  constraints into `RotatedSecondOrderCone` (#483).

## v0.6.1 (September 22, 2018)

- Enable `PositiveSemidefiniteConeSquare` set and quadratic functions
  in `MOIB.fullbridgeoptimizer` (#524).
- Add warning in the bridge between `PositiveSemidefiniteConeSquare` and
  `PositiveSemidefiniteConeTriangle` when the matrix is almost symmetric (#522).
- Modify `MOIT.copytest` to not add multiples constraints on the same variable
  (#521).
- Add missing keyword argument in one of `MOIU.add_scalar_constraint` methods
  (#520).

## v0.6.0 (August 30, 2018)

- The `MOIU.@model` and `MOIB.@bridge` macros now support functions and sets
  defined in external modules. As a consequence, function and set names in the
  macro arguments need to be prefixed by module name.
- Rename functions according to the [JuMP style guide](https://jump.dev/JuMP.jl/stable/developers/style/):
  * `copy!` with keyword arguments `copynames` and `warnattributes` ->
    `copy_to` with keyword arguments `copy_names` and `warn_attributes`;
  * `set!` -> `set`;
  * `addvariable[s]!` -> `add_variable[s]`;
  * `supportsconstraint` -> `supports_constraint`;
  * `addconstraint[s]!` -> `add_constraint[s]`;
  * `isvalid` -> `is_valid`;
  * `isempty` -> `is_empty`;
  * `Base.delete!` -> `delete`;
  * `modify!` -> `modify`;
  * `transform!` -> `transform`;
  * `initialize!` -> `initialize`;
  * `write` -> `write_to_file`; and
  * `read!` -> `read_from_file`.
- Remove `free!` (use `Base.finalize` instead).
- Add the `SquarePSD` bridge which transforms `PositiveSemidefiniteConeTriangle`
  constraints into `PositiveSemidefiniteConeTriangle`.
- Add result fallback for `ConstraintDual` of variable-wise constraint,
  `ConstraintPrimal` and `ObjectiveValue`.
- Add tests for `ObjectiveBound`.
- Add test for empty rows in vector linear constraint.
- Rework errors: `CannotError` has been renamed `NotAllowedError` and
  the distinction between `UnsupportedError` and `NotAllowedError` is now
  about whether the element is not supported (for example, it cannot be copied a
  model containing this element) or the operation is not allowed (either
  because it is not implemented, because it cannot be performed in the current
  state of the model, or because it cannot be performed for a specific index)
- `canget` is removed. `NoSolution` is added as a result status to indicate
  that the solver does not have either a primal or dual solution available
  (See #479).

## v0.5.0 (August 5, 2018)

- Fix names with CachingOptimizer.
- Cleanup thanks to @mohamed82008.
- Added a universal fallback for constraints.
- Fast utilities for function canonicalization thanks to @rdeits.
- Renamed `dimension` field to `side_dimension` in the context of matrix-like
  sets.
- New and improved tests for cases like duplicate terms and `ObjectiveBound`.
- Removed `cantransform`, `canaddconstraint`, `canaddvariable`, `canset`,
  `canmodify`, and `candelete` functions from the API. They are replaced by a
  new set of errors that are thrown: Subtypes of `UnsupportedError` indicate
  unsupported operations, while subtypes of `CannotError` indicate operations
  that cannot be performed in the current state.
 - The API for `copy!` is updated to remove the CopyResult type.
 - Updates for the new JuMP style guide.

## v0.4.1 (June 28, 2018)

- Fixes vector function modification on 32 bits.
- Fixes Bellman-Ford algorithm for bridges.
- Added an NLP test with `FeasibilitySense`.
- Update modification documentation.

## v0.4.0 (June 23, 2018)

- Helper constructors for `VectorAffineTerm` and `VectorQuadraticTerm`.
- Added `modify_lhs` to `TestConfig`.
- Additional unit tests for optimizers.
- Added a type parameter to `CachingOptimizer` for the `optimizer` field.
- New API for problem modification (#388)
- Tests pass without deprecation warnings on Julia 0.7.
- Small fixes and documentation updates.

## v0.3.0 (May 25, 2018)

- Functions have been redefined to use arrays-of-structs instead of
  structs-of-arrays.
- Improvements to `MockOptimizer`.
- Significant changes to `Bridges`.
- New and improved unit tests.
- Fixes for Julia 0.7.

## v0.2.0 (April 24, 2018)

- Improvements to and better coverage of `Tests`.
- Documentation fixes.
- `SolverName` attribute.
- Changes to the NLP interface (new definition of variable order and arrays of
  structs for bound pairs and sparsity patterns).
- Addition of NLP tests.
- Introduction of `UniversalFallback`.
- `copynames` keyword argument to `MOI.copy!`.
- Add Bridges submodule.

## v0.1.0 (February 28, 2018)

- Initial public release.
- The framework for MOI was developed at the JuMP-dev workshop at MIT in June
  2017 as a sorely needed replacement for MathProgBase.<|MERGE_RESOLUTION|>--- conflicted
+++ resolved
@@ -7,7 +7,6 @@
 The format is based on [Keep a Changelog](https://keepachangelog.com/en/1.0.0/),
 and this project adheres to [Semantic Versioning](https://semver.org/spec/v2.0.0.html).
 
-<<<<<<< HEAD
 ## v1.14.0 (April 2, 2023)
 
 ### Added
@@ -24,10 +23,7 @@
  - Fixed [`ResultCount`](@ref) when parsing `.sol` files in `FileFormats.NL`
    (#2130)
 
-## v1.13.2 (March 21, 2022)
-=======
 ## v1.13.2 (March 21, 2023)
->>>>>>> 765ab96f
 
 ### Fixed
 
