using SparseArrays

@testset "Constant" begin
    @test MOI.constant(MOI.EqualTo(3)) == 3
    @test MOI.constant(MOI.GreaterThan(6)) == 6
    @test MOI.constant(MOI.LessThan(2)) == 2
end

@testset "Shifts" begin
    @test MOIU.shift_constant(MOI.EqualTo(3), 1) == MOI.EqualTo(4)
    @test MOIU.shift_constant(MOI.GreaterThan(6), -1) == MOI.GreaterThan(5)
    @test MOIU.shift_constant(MOI.LessThan(2), 2) == MOI.LessThan(4)
    @test MOIU.shift_constant(MOI.Interval(-2, 3), 1) == MOI.Interval(-1, 4)
end

@testset "Dimension" begin
    @test MOI.dimension(MOI.EqualTo(3.0)) === 1
    @test MOI.dimension(MOI.Reals(8)) === 8
    @test MOI.dimension(MOI.DualExponentialCone()) === 3
    @test MOI.dimension(MOI.PositiveSemidefiniteConeTriangle(4)) === 10
    @test MOI.dimension(MOI.PositiveSemidefiniteConeSquare(5)) === 25
    @test MOI.dimension(MOI.RootDetConeTriangle(6)) === 22
    @test MOI.dimension(MOI.LogDetConeTriangle(6)) === 23
    @test MOI.dimension(MOI.RootDetConeSquare(4)) === 17
    @test MOI.dimension(MOI.LogDetConeSquare(4)) === 18
    @test MOI.dimension(MOI.SOS2(collect(1:6))) === 6
end

<<<<<<< HEAD
@testset "Dual Set" begin
    # Nonpositives
    nonpositives3 = MOI.Nonpositives(3)
    nonpositives4 = MOI.Nonpositives(4)
    @test MOI.dual_set(nonpositives3) == nonpositives3
    @test MOI.dual_set(nonpositives3) != nonpositives4
    @test MOI.dual_set(nonpositives4) == nonpositives4
    # Nonnegatives
    nonnegatives3 = MOI.Nonnegatives(3)
    nonnegatives4 = MOI.Nonnegatives(4)
    @test MOI.dual_set(nonnegatives3) == nonnegatives3
    @test MOI.dual_set(nonnegatives3) != nonnegatives4
    @test MOI.dual_set(nonnegatives4) == nonnegatives4
    # Zeros and Reals
    zeros3 = MOI.Zeros(3)
    zeros4 = MOI.Zeros(4)
    reals3 = MOI.Reals(3)
    reals4 = MOI.Reals(4)
    @test MOI.dual_set(zeros3) == reals3
    @test MOI.dual_set(reals3) == zeros3
    @test MOI.dual_set(reals3) != zeros4
    @test MOI.dual_set(zeros4) == reals4
    @test MOI.dual_set(reals4) == zeros4
    @test MOI.dual_set(zeros4) != reals3
    #SOC
    soc2 = MOI.SecondOrderCone(2)
    soc3 = MOI.SecondOrderCone(3)
    @test MOI.dual_set(soc2) == soc2
    @test MOI.dual_set(soc2) != soc3
    @test MOI.dual_set(soc3) == soc3
    #RSOC
    rsoc2 = MOI.RotatedSecondOrderCone(2)
    rsoc3 = MOI.RotatedSecondOrderCone(3)
    @test MOI.dual_set(rsoc2) == rsoc2
    @test MOI.dual_set(rsoc2) != rsoc3
    @test MOI.dual_set(rsoc3) == rsoc3
    #PSDtriangle
    psd2 = MOI.PositiveSemidefiniteConeTriangle(2)
    psd3 = MOI.PositiveSemidefiniteConeTriangle(3)
    @test MOI.dual_set(psd2) == psd2
    @test MOI.dual_set(psd2) != psd3
    @test MOI.dual_set(psd3) == psd3
    # Exponential
    exp = MOI.ExponentialCone()
    dual_exp = MOI.DualExponentialCone()
    @test MOI.dual_set(exp) == dual_exp
    @test MOI.dual_set(exp) != exp
    @test MOI.dual_set(dual_exp) == exp
    @test MOI.dual_set(dual_exp) != dual_exp
    # Power
    pow03 = MOI.PowerCone(0.3)
    pow04 = MOI.PowerCone(0.4)
    dual_pow03 = MOI.DualPowerCone(0.3)
    @test MOI.dual_set(pow03) == dual_pow03
    @test MOI.dual_set(pow03) != pow03
    @test MOI.dual_set(dual_pow03) == pow03
    @test MOI.dual_set(dual_pow03) != pow04
    @test MOI.dual_set(dual_pow03) != dual_pow03
    # PSDSquare error
    s = MOI.PositiveSemidefiniteConeSquare(4)
    err = ErrorException("""Dual of $s is not defined because $s is not a proper cone. 
    For more details please see comments on https://github.com/JuliaOpt/MathOptInterface.jl/blob/master/src/Bridges/Constraint/square.jl""")
    @test_throws err MOI.dual_set(MOI.PositiveSemidefiniteConeSquare(4))
    # Not implemented
    s = MOI.LogDetConeTriangle(4)
    err = ErrorException("Dual of $s is not implemented.")
    @test_throws err MOI.dual_set(MOI.LogDetConeTriangle(4))
=======
@testset "Set dot" begin
    vec = zeros(6)
    @test MOIU.set_dot(vec, vec, MOI.SecondOrderCone(6)) == 0
    @test MOIU.set_dot(vec, vec, MOI.PositiveSemidefiniteConeTriangle(3)) == 0
    @test MOIU.set_dot(vec, vec, MOI.PositiveSemidefiniteConeSquare(3)) == 0
    vec[5] = 1
    @test MOIU.set_dot(vec, vec, MOI.SecondOrderCone(6)) == 1
    @test MOIU.set_dot(vec, vec, MOI.PositiveSemidefiniteConeTriangle(3)) == 2
    @test MOIU.set_dot(vec, vec, MOI.PositiveSemidefiniteConeSquare(3)) == 1
    vec[5] = 0
    vec[3] = 1
    @test MOIU.set_dot(vec, vec, MOI.SecondOrderCone(6)) == 1
    @test MOIU.set_dot(vec, vec, MOI.PositiveSemidefiniteConeTriangle(3)) == 1
    @test MOIU.set_dot(vec, vec, MOI.PositiveSemidefiniteConeSquare(3)) == 1

    vec = zeros(7)
    @test MOIU.set_dot(vec, vec, MOI.RootDetConeTriangle(3)) == 0
    vec[5] = 1
    @test MOIU.set_dot(vec, vec, MOI.RootDetConeTriangle(3)) == 2
    vec = zeros(8)
    @test MOIU. set_dot(vec, vec, MOI.LogDetConeTriangle(3)) == 0
    vec[5] = 1
    @test MOIU.set_dot(vec, vec, MOI.LogDetConeTriangle(3)) == 1
    
    sp_vec = spzeros(6)
    @test MOIU.set_dot(sp_vec, sp_vec, MOI.SecondOrderCone(6)) == 0
    @test MOIU.set_dot(sp_vec, sp_vec, MOI.PositiveSemidefiniteConeTriangle(3)) == 0
    @test MOIU.set_dot(sp_vec, sp_vec, MOI.PositiveSemidefiniteConeSquare(3)) == 0
    sp_vec[5] = 1
    @test MOIU.set_dot(sp_vec, sp_vec, MOI.SecondOrderCone(6)) == 1
    @test MOIU.set_dot(sp_vec, sp_vec, MOI.PositiveSemidefiniteConeTriangle(3)) == 2
    @test MOIU.set_dot(sp_vec, sp_vec, MOI.PositiveSemidefiniteConeSquare(3)) == 1
    sp_vec[5] = 0
    sp_vec[3] = 1
    @test MOIU.set_dot(sp_vec, sp_vec, MOI.SecondOrderCone(6)) == 1
    @test MOIU.set_dot(sp_vec, sp_vec, MOI.PositiveSemidefiniteConeTriangle(3)) == 1
    @test MOIU.set_dot(sp_vec, sp_vec, MOI.PositiveSemidefiniteConeSquare(3)) == 1

    sp_vec = spzeros(7)
    @test MOIU.set_dot(sp_vec, sp_vec, MOI.RootDetConeTriangle(3)) == 0
    sp_vec[5] = 1
    @test MOIU.set_dot(sp_vec, sp_vec, MOI.RootDetConeTriangle(3)) == 2
    sp_vec = spzeros(8)
    @test MOIU. set_dot(sp_vec, sp_vec, MOI.LogDetConeTriangle(3)) == 0
    sp_vec[5] = 1
    @test MOIU.set_dot(sp_vec, sp_vec, MOI.LogDetConeTriangle(3)) == 1
end

@testset "dot coefficients" begin
    vec = zeros(6)
    @test MOIU.dot_coefficients(vec, MOI.SecondOrderCone(6)) == vec
    @test MOIU.dot_coefficients(vec, MOI.PositiveSemidefiniteConeTriangle(3)) == vec
    vec[5] = 1
    @test MOIU.dot_coefficients(vec, MOI.SecondOrderCone(6)) == vec
    @test MOIU.dot_coefficients(vec, MOI.PositiveSemidefiniteConeTriangle(3)) == vec./2
    vec[5] = 0
    vec[3] = 1
    @test MOIU.dot_coefficients(vec, MOI.SecondOrderCone(6)) == vec
    @test MOIU.dot_coefficients(vec, MOI.PositiveSemidefiniteConeTriangle(3)) == vec

    vec = zeros(7)
    @test MOIU.dot_coefficients(vec, MOI.RootDetConeTriangle(3)) == vec
    vec[5] = 1
    @test MOIU.dot_coefficients(vec, MOI.RootDetConeTriangle(3)) == vec./2
    vec = zeros(8)
    @test MOIU. dot_coefficients(vec, MOI.LogDetConeTriangle(3)) == vec
    vec[5] = 1
    @test MOIU.dot_coefficients(vec, MOI.LogDetConeTriangle(3)) == vec

    sp_vec = spzeros(6)
    @test MOIU.dot_coefficients(sp_vec, MOI.SecondOrderCone(6)) == sp_vec
    @test MOIU.dot_coefficients(sp_vec, MOI.PositiveSemidefiniteConeTriangle(3)) == sp_vec
    sp_vec[5] = 1
    @test MOIU.dot_coefficients(sp_vec, MOI.SecondOrderCone(6)) == sp_vec
    @test MOIU.dot_coefficients(sp_vec, MOI.PositiveSemidefiniteConeTriangle(3)) == sp_vec./2
    sp_vec[5] = 0
    sp_vec[3] = 1
    @test MOIU.dot_coefficients(sp_vec, MOI.SecondOrderCone(6)) == sp_vec
    @test MOIU.dot_coefficients(sp_vec, MOI.PositiveSemidefiniteConeTriangle(3)) == sp_vec

    sp_vec = spzeros(7)
    @test MOIU.dot_coefficients(sp_vec, MOI.RootDetConeTriangle(3)) == sp_vec
    sp_vec[5] = 1
    @test MOIU.dot_coefficients(sp_vec, MOI.RootDetConeTriangle(3)) == sp_vec./2
    sp_vec = spzeros(8)
    @test MOIU. dot_coefficients(sp_vec, MOI.LogDetConeTriangle(3)) == sp_vec
    sp_vec[5] = 1
    @test MOIU.dot_coefficients(sp_vec, MOI.LogDetConeTriangle(3)) == sp_vec
>>>>>>> 2c0e0fc1
end<|MERGE_RESOLUTION|>--- conflicted
+++ resolved
@@ -26,7 +26,6 @@
     @test MOI.dimension(MOI.SOS2(collect(1:6))) === 6
 end
 
-<<<<<<< HEAD
 @testset "Dual Set" begin
     # Nonpositives
     nonpositives3 = MOI.Nonpositives(3)
@@ -94,7 +93,8 @@
     s = MOI.LogDetConeTriangle(4)
     err = ErrorException("Dual of $s is not implemented.")
     @test_throws err MOI.dual_set(MOI.LogDetConeTriangle(4))
-=======
+end
+
 @testset "Set dot" begin
     vec = zeros(6)
     @test MOIU.set_dot(vec, vec, MOI.SecondOrderCone(6)) == 0
@@ -183,5 +183,4 @@
     @test MOIU. dot_coefficients(sp_vec, MOI.LogDetConeTriangle(3)) == sp_vec
     sp_vec[5] = 1
     @test MOIU.dot_coefficients(sp_vec, MOI.LogDetConeTriangle(3)) == sp_vec
->>>>>>> 2c0e0fc1
 end