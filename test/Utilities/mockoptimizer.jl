--- conflicted
+++ resolved
@@ -1,13 +1,12 @@
-<<<<<<< HEAD
 @testset "Mock optimizer default objective sense" begin
     MOIT.default_objective_test(MOIU.MockOptimizer(ModelForMock{Float64}()))
-=======
+end
+
 @testset "Default statuses" begin
     model = MOIU.MockOptimizer(ModelForMock{Float64}())
     MOIT.default_status_test(model)
     MOI.empty!(model)
     MOIT.default_status_test(model)
->>>>>>> b0477a68
 end
 
 @testset "Mock optimizer name test" begin
