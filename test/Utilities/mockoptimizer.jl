module TestMockOptimizer

using Test
import MathOptInterface
const MOI = MathOptInterface
const MOIU = MOI.Utilities

function runtests()
    for name in names(@__MODULE__; all = true)
        if startswith("$(name)", "test_")
            @testset "$(name)" begin
                getfield(@__MODULE__, name)()
            end
        end
    end
    return
end

# function test_optimizer_solve_no_result()
#     optimizer = MOIU.MockOptimizer(MOIU.Model{Float64}())

#     v1 = MOI.add_variable(optimizer)

#     # Load fake solution
#     MOI.set(optimizer, MOI.TerminationStatus(), MOI.INFEASIBLE)
#     MOI.optimize!(optimizer)
#     @test MOI.get(optimizer, MOI.TerminationStatus()) == MOI.INFEASIBLE

#     MOI.set(optimizer, MOI.ConflictStatus(), MOI.CONFLICT_FOUND)
#     MOI.compute_conflict!(optimizer)
#     @test MOI.get(optimizer, MOI.ConflictStatus()) == MOI.CONFLICT_FOUND
# end

function test_optimizer_solve_with_result()
    optimizer = MOIU.MockOptimizer(
        MOIU.Model{Float64}(),
        eval_objective_value = false,
        eval_variable_constraint_dual = false,
    )

    v = MOI.add_variables(optimizer, 2)
    c1 = MOI.add_constraint(
        optimizer,
        MOI.SingleVariable(v[1]),
        MOI.GreaterThan(1.0),
    )
    soc = MOI.add_constraint(
        optimizer,
        MOI.VectorOfVariables(v),
        MOI.SecondOrderCone(2),
    )
    MOI.set(
        optimizer,
        MOI.ObjectiveFunction{MOI.SingleVariable}(),
        MOI.SingleVariable(v[1]),
    )
    MOI.set(optimizer, MOI.ResultCount(), 1)
    @test_throws(
        ErrorException("No mock primal is set for variable `$(v[1])`."),
        MOI.get(optimizer, MOI.VariablePrimal(), v[1])
    )
    @test_throws(
        MOI.InvalidIndex(MOI.VariableIndex(-1)),
        MOI.get(optimizer, MOI.VariablePrimal(), MOI.VariableIndex(-1))
    )
    MOI.set(optimizer, MOI.ResultCount(), 0)
    err = MOI.ResultIndexBoundsError(MOI.VariablePrimal(1), 0)
    @test_throws err MOI.get(optimizer, MOI.VariablePrimal(), v[1])
    err = MOI.ResultIndexBoundsError(MOI.ConstraintDual(1), 0)
    @test_throws err MOI.get(optimizer, MOI.ConstraintDual(), c1)

    # Load fake solution
    # TODO: Provide a more compact API for this.
    MOI.set(optimizer, MOI.TerminationStatus(), MOI.OPTIMAL)
    MOI.set(optimizer, MOI.ObjectiveValue(), 1.0)
    MOI.set(optimizer, MOI.DualObjectiveValue(2), 2.0)
    MOI.set(optimizer, MOI.ResultCount(), 2)
    MOI.set(optimizer, MOI.PrimalStatus(), MOI.FEASIBLE_POINT)
    MOI.set(optimizer, MOI.DualStatus(2), MOI.FEASIBLE_POINT)
    MOI.set(optimizer, MOI.VariablePrimal(), v, [1.0, 2.0])
    MOI.set(optimizer, MOI.VariablePrimal(), v[1], 3.0)
    MOI.set(optimizer, MOI.ConstraintDual(2), c1, 5.9)
    MOI.set(optimizer, MOI.ConstraintDual(2), soc, [1.0, 2.0])

    MOI.optimize!(optimizer)
    @test MOI.get(optimizer, MOI.TerminationStatus()) == MOI.OPTIMAL
    @test MOI.get(optimizer, MOI.ResultCount()) == 2
    @test MOI.get(optimizer, MOI.ObjectiveValue()) == 1.0
    @test isnan(MOI.get(optimizer, MOI.ObjectiveValue(2)))
    optimizer.eval_objective_value = true
    @test MOI.get(optimizer, MOI.ObjectiveValue()) == 3.0
    @test_throws(
        ErrorException(
            "No mock primal is set for variable `$(v[1])` at result index `2`.",
        ),
        MOI.get(optimizer, MOI.ObjectiveValue(2))
    )
    @test_throws(
        ErrorException(
            "No mock dual is set for constraint `$c1` at result index `1`.",
        ),
        MOI.get(optimizer, MOI.DualObjectiveValue())
    )
    @test MOI.get(optimizer, MOI.DualObjectiveValue(2)) == 5.9
    @test MOI.get(optimizer, MOI.PrimalStatus()) == MOI.FEASIBLE_POINT
    @test MOI.get(optimizer, MOI.DualStatus(2)) == MOI.FEASIBLE_POINT
    @test MOI.get(optimizer, MOI.VariablePrimal(), v) == [3.0, 2.0]
    @test MOI.get(optimizer, MOI.VariablePrimal(), v[1]) == 3.0
    @test_throws(
        ErrorException(
            "No mock primal is set for variable `$(v[1])` at result index `2`.",
        ),
        MOI.get(optimizer, MOI.VariablePrimal(2), v[1])
    )
    @test MOI.get(optimizer, MOI.ConstraintPrimal(), c1) == 3.0
    @test MOI.get(optimizer, MOI.ConstraintPrimal(), soc) == [3.0, 2.0]
    @test_throws(
        ErrorException(
            "No mock primal is set for variable `$(v[1])` at result index `2`.",
        ),
        @show MOI.get(optimizer, MOI.ConstraintPrimal(2), c1)
    )
    @test_throws(
        ErrorException(
            "No mock primal is set for variable `$(v[1])` at result index `2`.",
        ),
        MOI.get(optimizer, MOI.ConstraintPrimal(2), soc)
    )
    @test MOI.get(optimizer, MOI.ConstraintDual(2), c1) == 5.9
    @test MOI.get(optimizer, MOI.ConstraintDual(2), soc) == [1.0, 2.0]
    @test_throws(
        ErrorException(
            "No mock dual is set for constraint `$c1` at result index `1`.",
        ),
        MOI.get(optimizer, MOI.ConstraintDual(1), c1)
    )
end

function test_CanonicalConstraintFunction()
    mock = MOIU.MockOptimizer(MOIU.Model{Int}())
    fx, fy = MOI.SingleVariable.(MOI.add_variables(mock, 2))
    cx = MOI.add_constraint(mock, fx, MOI.LessThan(0))
    c = MOI.add_constraint(mock, 1fx + fy, MOI.LessThan(1))
    @test MOIU.is_canonical(MOI.get(mock, MOI.ConstraintFunction(), cx))
    @test MOIU.is_canonical(
        MOI.get(mock, MOI.CanonicalConstraintFunction(), cx),
    )
    @test !MOIU.is_canonical(MOI.get(mock, MOI.ConstraintFunction(), c))
    func = MOI.get(mock, MOI.CanonicalConstraintFunction(), c)
    @test MOIU.is_canonical(func)
    # Check that indices have been xored
    for term in func.terms
        @test MOI.is_valid(mock, term.variable)
    end
end

function test_conflict_access()
    mock = MOIU.MockOptimizer(MOIU.Model{Int}())
    fx, fy = MOI.SingleVariable.(MOI.add_variables(mock, 2))
    cx = MOI.add_constraint(mock, fx, MOI.LessThan(0))
    c = MOI.add_constraint(mock, 1fx + fy, MOI.LessThan(1))
    MOI.set(mock, MOI.ConstraintConflictStatus(), cx, MOI.NOT_IN_CONFLICT)
    MOI.set(mock, MOI.ConstraintConflictStatus(), c, MOI.IN_CONFLICT)
    MOI.compute_conflict!(mock)

    @test MOI.get(mock, MOI.ConstraintConflictStatus(), cx) ==
          MOI.NOT_IN_CONFLICT
    @test MOI.get(mock, MOI.ConstraintConflictStatus(), c) == MOI.IN_CONFLICT
end

<<<<<<< HEAD
@testset "test_model_optimizer_attributes" begin
    model = MOI.Utilities.MockOptimizer(
        MOI.Utilities.UniversalFallback(MOI.Utilities.Model{Float64}()),
    )
    config = MOI.Test.Config()
    MOI.set(model, MOI.NumberOfThreads(), 4)
    MOI.set(model, MOI.Silent(), true)
    MOI.set(model, MOI.Name(), "Mock")
    MOI.set(model, MOI.TimeLimitSec(), 1.0)
    MOI.Utilities.set_mock_optimize!(
        model,
        mock -> MOI.set(mock, MOI.BarrierIterations(), 1),
        mock -> nothing,
        mock -> nothing,
        mock -> MOI.set(mock, MOI.NodeCount(), 1),
        mock -> nothing,
        mock -> MOI.set(mock, MOI.RelativeGap(), 0.0),
        mock -> nothing,
        mock -> MOI.set(mock, MOI.SimplexIterations(), 1),
        mock -> MOI.set(mock, MOI.SolveTimeSec(), 1.0),
        mock -> MOI.set(mock, MOI.TerminationStatus(), MOI.OPTIMAL),
    )
    MOI.Test.test_attribute_BarrierIterations(model, config)
    MOI.Test.test_attribute_ConflictStatus(model, config)
    MOI.Test.test_attribute_DualStatus(model, config)
    MOI.Test.test_attribute_Name(model, config)
    MOI.Test.test_attribute_NodeCount(model, config)
    MOI.Test.test_attribute_NumberOfThreads(model, config)
    MOI.Test.test_attribute_NumberOfVariables(model, config)
    MOI.Test.test_attribute_ObjectiveFunctionType(model, config)
    MOI.Test.test_attribute_ObjectiveSense(model, config)
    MOI.Test.test_attribute_PrimalStatus(model, config)
    MOI.Test.test_attribute_RelativeGap(model, config)
    MOI.Test.test_attribute_ResultCount(model, config)
    MOI.Test.test_attribute_Silent(model, config)
    MOI.Test.test_attribute_SimplexIterations(model, config)
    MOI.Test.test_attribute_SolverName(model, config)
    MOI.Test.test_attribute_SolveTimeSec(model, config)
    MOI.Test.test_attribute_TerminationStatus(model, config)
    MOI.Test.test_attribute_TimeLimitSec(model, config)
end

@testset "test_variable_attributes" begin
    model = MOI.Utilities.MockOptimizer(
        MOI.Utilities.UniversalFallback(MOI.Utilities.Model{Float64}()),
    )
    config = MOI.Test.Config()
    MOI.Test.test_attribute_VariableName(model, config)
end

@testset "test_constraint_attributes" begin
    model = MOI.Utilities.MockOptimizer(
        MOI.Utilities.UniversalFallback(MOI.Utilities.Model{Float64}()),
    )
    config = MOI.Test.Config()
    MOI.Test.test_attribute_ConstraintFunction(model, config)
    MOI.Test.test_attribute_ConstraintName(model, config)
    MOI.Test.test_attribute_ConstraintSet(model, config)
end
=======
function test_MockVariableAttribute()
    mock = MOIU.MockOptimizer(MOIU.Model{Int}())
    x = MOI.add_variable(mock)
    MOI.set(mock, MOI.Utilities.MockVariableAttribute(), x, 1)
    @test MOI.get(mock, MOI.Utilities.MockVariableAttribute(), x) == 1
    return
end

function test_MockConstraintAttribute()
    mock = MOIU.MockOptimizer(MOIU.Model{Int}())
    x = MOI.add_variable(mock)
    c = MOI.add_constraint(mock, MOI.SingleVariable(x), MOI.LessThan(0))
    MOI.set(mock, MOI.Utilities.MockConstraintAttribute(), c, 1)
    @test MOI.get(mock, MOI.Utilities.MockConstraintAttribute(), c) == 1
    return
end

function test_DualObjectiveValue()
    mock =
        MOIU.MockOptimizer(MOIU.Model{Int}(); eval_dual_objective_value = false)
    @test isnan(MOI.get(mock, MOI.DualObjectiveValue()))
    return
end

function test_mock_deprecated()
    mock = MOIU.MockOptimizer(MOIU.Model{Float64}())
    x = MOI.add_variable(mock)
    c = MOI.add_constraint(
        mock,
        MOI.ScalarAffineFunction([MOI.ScalarAffineTerm(1.0, x)], 0.0),
        MOI.EqualTo(2.0),
    )
    MOIU.set_mock_optimize!(
        mock,
        m -> MOI.Utilities.mock_optimize!(
            m,
            MOI.OPTIMAL,
            MOI.FEASIBLE_POINT,
            MOI.NO_SOLUTION,
            var_basis = [MOI.BASIC],
            con_basis = [
                (MOI.ScalarAffineFunction{Float64}, MOI.EqualTo{Float64}) =>
                    [MOI.BASIC],
            ],
        ),
    )
    @test_logs (:warn,) (:warn,) MOI.optimize!(mock)
    return
end

end  # module

TestMockOptimizer.runtests()
>>>>>>> 260fdd70
<|MERGE_RESOLUTION|>--- conflicted
+++ resolved
@@ -168,67 +168,6 @@
     @test MOI.get(mock, MOI.ConstraintConflictStatus(), c) == MOI.IN_CONFLICT
 end
 
-<<<<<<< HEAD
-@testset "test_model_optimizer_attributes" begin
-    model = MOI.Utilities.MockOptimizer(
-        MOI.Utilities.UniversalFallback(MOI.Utilities.Model{Float64}()),
-    )
-    config = MOI.Test.Config()
-    MOI.set(model, MOI.NumberOfThreads(), 4)
-    MOI.set(model, MOI.Silent(), true)
-    MOI.set(model, MOI.Name(), "Mock")
-    MOI.set(model, MOI.TimeLimitSec(), 1.0)
-    MOI.Utilities.set_mock_optimize!(
-        model,
-        mock -> MOI.set(mock, MOI.BarrierIterations(), 1),
-        mock -> nothing,
-        mock -> nothing,
-        mock -> MOI.set(mock, MOI.NodeCount(), 1),
-        mock -> nothing,
-        mock -> MOI.set(mock, MOI.RelativeGap(), 0.0),
-        mock -> nothing,
-        mock -> MOI.set(mock, MOI.SimplexIterations(), 1),
-        mock -> MOI.set(mock, MOI.SolveTimeSec(), 1.0),
-        mock -> MOI.set(mock, MOI.TerminationStatus(), MOI.OPTIMAL),
-    )
-    MOI.Test.test_attribute_BarrierIterations(model, config)
-    MOI.Test.test_attribute_ConflictStatus(model, config)
-    MOI.Test.test_attribute_DualStatus(model, config)
-    MOI.Test.test_attribute_Name(model, config)
-    MOI.Test.test_attribute_NodeCount(model, config)
-    MOI.Test.test_attribute_NumberOfThreads(model, config)
-    MOI.Test.test_attribute_NumberOfVariables(model, config)
-    MOI.Test.test_attribute_ObjectiveFunctionType(model, config)
-    MOI.Test.test_attribute_ObjectiveSense(model, config)
-    MOI.Test.test_attribute_PrimalStatus(model, config)
-    MOI.Test.test_attribute_RelativeGap(model, config)
-    MOI.Test.test_attribute_ResultCount(model, config)
-    MOI.Test.test_attribute_Silent(model, config)
-    MOI.Test.test_attribute_SimplexIterations(model, config)
-    MOI.Test.test_attribute_SolverName(model, config)
-    MOI.Test.test_attribute_SolveTimeSec(model, config)
-    MOI.Test.test_attribute_TerminationStatus(model, config)
-    MOI.Test.test_attribute_TimeLimitSec(model, config)
-end
-
-@testset "test_variable_attributes" begin
-    model = MOI.Utilities.MockOptimizer(
-        MOI.Utilities.UniversalFallback(MOI.Utilities.Model{Float64}()),
-    )
-    config = MOI.Test.Config()
-    MOI.Test.test_attribute_VariableName(model, config)
-end
-
-@testset "test_constraint_attributes" begin
-    model = MOI.Utilities.MockOptimizer(
-        MOI.Utilities.UniversalFallback(MOI.Utilities.Model{Float64}()),
-    )
-    config = MOI.Test.Config()
-    MOI.Test.test_attribute_ConstraintFunction(model, config)
-    MOI.Test.test_attribute_ConstraintName(model, config)
-    MOI.Test.test_attribute_ConstraintSet(model, config)
-end
-=======
 function test_MockVariableAttribute()
     mock = MOIU.MockOptimizer(MOIU.Model{Int}())
     x = MOI.add_variable(mock)
@@ -281,5 +220,4 @@
 
 end  # module
 
-TestMockOptimizer.runtests()
->>>>>>> 260fdd70
+TestMockOptimizer.runtests()