using Test
import MathOptInterface
const MOI = MathOptInterface
const MOIT = MOI.Test
const MOIU = MOI.Utilities

@testset "Test default attributes" begin
    # Without an optimizer attached (i.e., `MOI.state(model) == NO_OPTIMIZER`) we
    # need throw nice errors for attributes that are based on the optimizer. For
    # `AbstractModelAttribute`s that `is_set_by_optimize` returns `true` for, we
    # overload `TerminationStatus`, `PrimalStatus`, or `DualStatus` to return
    # sane default values. Otherwise we throw a nice error.
    model = MOIU.CachingOptimizer(MOIU.Model{Float64}(), MOIU.MANUAL)
    @test MOIU.state(model) == MOIU.NO_OPTIMIZER

    @test MOI.get(model, MOI.TerminationStatus()) == MOI.OPTIMIZE_NOT_CALLED
    @test MOI.get(model, MOI.PrimalStatus()) == MOI.NO_SOLUTION
    @test MOI.get(model, MOI.DualStatus()) == MOI.NO_SOLUTION
    x = MOI.add_variables(model, 2)
    attr = MOI.VariablePrimal()
    exception = ErrorException(
        "Cannot query $(attr) from caching optimizer because no optimizer" *
        " is attached.",
    )
    @test_throws exception MOI.get(model, MOI.VariablePrimal(), x[1])
    @test_throws exception MOI.get(model, MOI.VariablePrimal(), x)

    attr = MOI.SolverName()
    exception = ErrorException(
        "Cannot query $(attr) from caching optimizer because no optimizer" *
        " is attached.",
    )
    @test_throws exception MOI.get(model, attr)
    attr = MOI.Silent()
    exception = ErrorException(
        "Cannot query $(attr) from caching optimizer because no optimizer" *
        " is attached.",
    )
    @test_throws exception MOI.get(model, attr)
    attr = MOI.TimeLimitSec()
    exception = ErrorException(
        "Cannot query $(attr) from caching optimizer because no optimizer" *
        " is attached.",
    )
    @test_throws exception MOI.get(model, attr)
    attr = MOI.NumberOfThreads()
    exception = ErrorException(
        "Cannot query $(attr) from caching optimizer because no optimizer" *
        " is attached.",
    )
    @test_throws exception MOI.get(model, attr)
    attr = MOI.ResultCount()
    exception = ErrorException(
        "Cannot query $(attr) from caching optimizer because no optimizer" *
        " is attached.",
    )
    @test_throws exception MOI.get(model, attr)
end

@testset "Copyable solver attributes" begin
    cache = MOIU.UniversalFallback(MOIU.Model{Float64}())
    cached = MOIU.CachingOptimizer(cache, MOIU.MANUAL)
    MOI.set(cached, MOI.Silent(), true)
    MOI.set(cached, MOI.TimeLimitSec(), 0.0)
    MOI.set(cached, MOI.NumberOfThreads(), 1)
    mock = MOIU.MockOptimizer(MOIU.UniversalFallback(MOIU.Model{Float64}()))
    MOIU.reset_optimizer(cached, mock)
    @test MOI.get(mock, MOI.Silent())
    @test MOI.get(cached, MOI.Silent())
    @test MOI.get(mock, MOI.TimeLimitSec()) == 0.0
    @test MOI.get(cached, MOI.TimeLimitSec()) == 0.0
    @test MOI.get(mock, MOI.NumberOfThreads()) == 1
    @test MOI.get(cached, MOI.NumberOfThreads()) == 1
    MOI.set(cached, MOI.Silent(), false)
    MOI.set(cached, MOI.TimeLimitSec(), 1.0)
    MOI.set(cached, MOI.NumberOfThreads(), 2)
    @test !MOI.get(mock, MOI.Silent())
    @test !MOI.get(cached, MOI.Silent())
    @test MOI.get(mock, MOI.TimeLimitSec()) ≈ 1.0
    @test MOI.get(cached, MOI.TimeLimitSec()) ≈ 1.0
    @test MOI.get(mock, MOI.NumberOfThreads()) == 2
    @test MOI.get(cached, MOI.NumberOfThreads()) == 2
    mock = MOIU.MockOptimizer(MOIU.UniversalFallback(MOIU.Model{Float64}()))
    MOIU.reset_optimizer(cached, mock)
    @test !MOI.get(mock, MOI.Silent())
    @test !MOI.get(cached, MOI.Silent())
    @test MOI.get(mock, MOI.TimeLimitSec()) ≈ 1.0
    @test MOI.get(cached, MOI.TimeLimitSec()) ≈ 1.0
    @test MOI.get(mock, MOI.NumberOfThreads()) == 2
    @test MOI.get(cached, MOI.NumberOfThreads()) == 2
    MOI.set(cached, MOI.Silent(), true)
    MOI.set(cached, MOI.TimeLimitSec(), 0.0)
    MOI.set(cached, MOI.NumberOfThreads(), 1)
    @test MOI.get(mock, MOI.Silent())
    @test MOI.get(cached, MOI.Silent())
    @test MOI.get(mock, MOI.TimeLimitSec()) == 0.0
    @test MOI.get(cached, MOI.TimeLimitSec()) == 0.0
    @test MOI.get(mock, MOI.NumberOfThreads()) == 1
    @test MOI.get(cached, MOI.NumberOfThreads()) == 1
    mock = MOIU.MockOptimizer(MOIU.UniversalFallback(MOIU.Model{Float64}()))
    MOIU.reset_optimizer(cached, mock)
    @test MOI.get(mock, MOI.Silent())
    @test MOI.get(cached, MOI.Silent())
    @test MOI.get(mock, MOI.TimeLimitSec()) == 0.0
    @test MOI.get(cached, MOI.TimeLimitSec()) == 0.0
    @test MOI.get(mock, MOI.NumberOfThreads()) == 1
    @test MOI.get(cached, MOI.NumberOfThreads()) == 1
end

struct DummyModelAttribute <: MOI.AbstractModelAttribute end
struct DummyEvaluator <: MOI.AbstractNLPEvaluator end
struct DummyVariableAttribute <: MOI.AbstractVariableAttribute end
struct DummyConstraintAttribute <: MOI.AbstractConstraintAttribute end

@testset "Mapping of variables" begin
    mock = MOIU.MockOptimizer(MOIU.UniversalFallback(MOIU.Model{Float64}()))
    model = MOIU.CachingOptimizer(
        MOIU.UniversalFallback(MOIU.Model{Float64}()),
        mock,
    )
<<<<<<< HEAD
    MOIU.attach_optimizer(model)
=======
>>>>>>> 41ba1926
    x = MOI.add_variable(model)
    y = first(MOI.get(mock, MOI.ListOfVariableIndices()))
    @test x != y # Otherwise, these tests will trivially pass
    @test !MOI.is_valid(model, y)
    @test !MOI.is_valid(mock, x)
    fx = MOI.SingleVariable(x)
    fy = MOI.SingleVariable(y)

    cfx = MOI.add_constraint(model, fx, MOI.GreaterThan(1.0))
    cfy = first(
        MOI.get(
            mock,
            MOI.ListOfConstraintIndices{
                MOI.SingleVariable,
                MOI.GreaterThan{Float64},
            }(),
        ),
    )
    @test !MOI.is_valid(model, cfy)
    @test !MOI.is_valid(mock, cfx)
    @test MOI.get(mock, MOI.ConstraintFunction(), cfy) == fy

    c2fx = MOI.add_constraint(model, 2.0fx, MOI.GreaterThan(1.0))
    c2fy = first(
        MOI.get(
            mock,
            MOI.ListOfConstraintIndices{
                MOI.ScalarAffineFunction{Float64},
                MOI.GreaterThan{Float64},
            }(),
        ),
    )
    @test !MOI.is_valid(model, c2fy)
    @test !MOI.is_valid(mock, c2fx)
    @test MOI.get(model, MOI.ConstraintFunction(), c2fx) ≈ 2.0fx
    @test MOI.get(model, MOI.ConstraintSet(), c2fx) == MOI.GreaterThan(1.0)
    @test MOI.get(mock, MOI.ConstraintFunction(), c2fy) ≈ 2.0fy
    @test MOI.get(mock, MOI.ConstraintSet(), c2fy) == MOI.GreaterThan(1.0)

    MOI.set(model, MOI.ConstraintSet(), c2fx, MOI.GreaterThan(2.0))
    @test MOI.get(model, MOI.ConstraintFunction(), c2fx) ≈ 2.0fx
    @test MOI.get(model, MOI.ConstraintSet(), c2fx) == MOI.GreaterThan(2.0)
    @test MOI.get(mock, MOI.ConstraintFunction(), c2fy) ≈ 2.0fy
    @test MOI.get(mock, MOI.ConstraintSet(), c2fy) == MOI.GreaterThan(2.0)

    MOI.set(model, MOI.ConstraintFunction(), c2fx, 3.0fx)
    @test MOI.get(model, MOI.ConstraintFunction(), c2fx) ≈ 3.0fx
    @test MOI.get(model, MOI.ConstraintSet(), c2fx) == MOI.GreaterThan(2.0)
    @test MOI.get(mock, MOI.ConstraintFunction(), c2fy) ≈ 3.0fy
    @test MOI.get(mock, MOI.ConstraintSet(), c2fy) == MOI.GreaterThan(2.0)

    MOI.set(model, MOI.ConstraintSet(), c2fx, MOI.GreaterThan(4.0))
    @test MOI.get(model, MOI.ConstraintFunction(), c2fx) ≈ 3.0fx
    @test MOI.get(model, MOI.ConstraintSet(), c2fx) == MOI.GreaterThan(4.0)
    @test MOI.get(mock, MOI.ConstraintFunction(), c2fy) ≈ 3.0fy
    @test MOI.get(mock, MOI.ConstraintSet(), c2fy) == MOI.GreaterThan(4.0)

    MOI.set(model, MOI.ObjectiveFunction{typeof(fx)}(), fx)
    @test MOI.get(mock, MOI.ObjectiveFunction{typeof(fy)}()) == fy

    MOI.set(model, MOI.ObjectiveFunction{typeof(2.0fx)}(), 2.0fx)
    @test MOI.get(mock, MOI.ObjectiveFunction{typeof(2.0fy)}()) ≈ 2.0fy

    MOI.set(model, DummyModelAttribute(), 2.0fx + 1.0)
    @test MOI.get(model, DummyModelAttribute()) ≈ 2.0fx + 1.0
    @test MOI.get(mock, DummyModelAttribute()) ≈ 2.0fy + 1.0

    for (attr, cache_index, optimizer_index) in [
        (DummyVariableAttribute(), x, y),
        (DummyConstraintAttribute(), cfx, cfy),
    ]
        MOI.set(model, attr, cache_index, 1.0fx)
        @test MOI.get(model, attr, cache_index) ≈ 1.0fx
        @test MOI.get(mock, attr, optimizer_index) ≈ 1.0fy

        MOI.set(model, attr, [cache_index], [3.0fx])
        @test MOI.get(model, attr, [cache_index])[1] ≈ 3.0fx
        @test MOI.get(mock, attr, [optimizer_index])[1] ≈ 3.0fy
    end

    @testset "RawSolver" begin
        MOI.get(model, MOI.RawSolver()) === mock
    end

    @testset "HeuristicCallback" begin
        attr = MOI.HeuristicCallback()
        f(callback_data) = nothing
        MOI.set(model, attr, f)
        @test MOI.get(model, attr) === f
    end

    @testset "CallbackVariablePrimal" begin
        attr = MOI.CallbackVariablePrimal(nothing)
        err =
            ErrorException("No mock callback primal is set for variable `$y`.")
        @test_throws err MOI.get(model, attr, x)
        MOI.set(mock, attr, y, 1.0)
        @test_throws MOI.InvalidIndex(x) MOI.get(mock, attr, x)
        @test MOI.get(mock, attr, y) == 1.0
        @test MOI.get(model, attr, x) == 1.0
    end

    @testset "LazyConstraint" begin
        sub = MOI.LazyConstraint(nothing)
        @test MOI.supports(model, sub)
        MOI.submit(model, sub, 2.0fx, MOI.GreaterThan(1.0))
        @test mock.submitted[sub][1][1] ≈ 2.0fy
        @test mock.submitted[sub][1][2] == MOI.GreaterThan(1.0)
    end
    @testset "HeuristicSolution" begin
        sub = MOI.HeuristicSolution(nothing)
        @test MOI.supports(model, sub)
        MOI.submit(model, sub, [x], [1.0])
        @test mock.submitted[sub][1][1] == [y]
        @test mock.submitted[sub][1][2] == [1.0]
    end

    nlp_data =
        MOI.NLPBlockData([MOI.NLPBoundsPair(1.0, 2.0)], DummyEvaluator(), false)
    MOI.set(model, MOI.NLPBlock(), nlp_data)
    for nlp_data in
        [MOI.get(model, MOI.NLPBlock()), MOI.get(mock, MOI.NLPBlock())]
        @test nlp_data.constraint_bounds == [MOI.NLPBoundsPair(1.0, 2.0)]
        @test nlp_data.evaluator isa DummyEvaluator
        @test nlp_data.has_objective == false
    end
end

@testset "CachingOptimizer MANUAL mode" begin
    m = MOIU.CachingOptimizer(MOIU.Model{Float64}(), MOIU.MANUAL)
    @test MOIU.state(m) == MOIU.NO_OPTIMIZER

    s = MOIU.MockOptimizer(MOIU.Model{Float64}(), supports_names = false)
    @test MOI.is_empty(s)
    MOIU.reset_optimizer(m, s)
    @test MOIU.state(m) == MOIU.EMPTY_OPTIMIZER

    v = MOI.add_variable(m)
    x = MOI.add_variables(m, 2)
    saf = MOI.ScalarAffineFunction(
        MOI.ScalarAffineTerm.([1.0, 2.0, 3.0], [v; x]),
        0.0,
    )
    @test MOI.supports(m, MOI.ObjectiveFunction{typeof(saf)}())
    MOI.set(m, MOI.ObjectiveFunction{typeof(saf)}(), saf)
    @test MOI.get(
        m,
        MOIU.AttributeFromModelCache(MOI.ObjectiveFunction{typeof(saf)}()),
    ) ≈ saf
    @test MOI.get(m, MOI.ObjectiveFunction{typeof(saf)}()) ≈ saf

    @test_throws AssertionError MOI.optimize!(m)

    MOIU.attach_optimizer(m)
    @test MOIU.state(m) == MOIU.ATTACHED_OPTIMIZER
    @test MOI.get(
        m,
        MOIU.AttributeFromOptimizer(MOI.ObjectiveFunction{typeof(saf)}()),
    ) ≈ saf

    @test MOI.supports(m, MOI.ObjectiveSense())
    MOI.set(m, MOI.ObjectiveSense(), MOI.MAX_SENSE)
    @test MOI.get(m, MOI.ObjectiveSense()) == MOI.MAX_SENSE
    @test MOI.get(m, MOIU.AttributeFromModelCache(MOI.ObjectiveSense())) ==
          MOI.MAX_SENSE
    @test MOI.get(m, MOIU.AttributeFromOptimizer(MOI.ObjectiveSense())) ==
          MOI.MAX_SENSE

    @test MOI.supports(
        m,
        MOIU.AttributeFromOptimizer(MOIU.MockModelAttribute()),
    )
    MOI.set(m, MOIU.AttributeFromOptimizer(MOIU.MockModelAttribute()), 10)
    @test MOI.get(m, MOIU.AttributeFromOptimizer(MOIU.MockModelAttribute())) ==
          10

    MOI.set(m, MOIU.AttributeFromOptimizer(MOI.ResultCount()), 1)
    @test MOI.supports(
        m,
        MOIU.AttributeFromOptimizer(MOI.VariablePrimal()),
        typeof(v),
    )
    MOI.set(m, MOIU.AttributeFromOptimizer(MOI.VariablePrimal()), v, 3.0)

    MOI.optimize!(m)

    @test MOI.get(m, MOI.VariablePrimal(), v) == 3.0
    @test MOI.get(m, MOI.VariablePrimal(), [v]) == [3.0]
    @test MOI.get(m, MOIU.AttributeFromOptimizer(MOI.VariablePrimal()), v) ==
          3.0

    @test MOI.supports_constraint(
        m.model_cache,
        MOI.SingleVariable,
        MOI.LessThan{Float64},
    )
    @test MOI.supports_constraint(
        m.optimizer.inner_model,
        MOI.SingleVariable,
        MOI.LessThan{Float64},
    )
    @test MOI.supports_constraint(
        m.optimizer,
        MOI.SingleVariable,
        MOI.LessThan{Float64},
    )
    @test MOI.supports_constraint(m, MOI.SingleVariable, MOI.LessThan{Float64})
    lb = MOI.add_constraint(m, MOI.SingleVariable(v), MOI.LessThan(10.0))
    MOI.set(m, MOI.ConstraintSet(), lb, MOI.LessThan(11.0))
    @test MOI.get(m, MOI.ConstraintSet(), lb) == MOI.LessThan(11.0)
    @test MOI.get(m, MOI.ConstraintFunction(), lb) == MOI.SingleVariable(v)

    MOIU.drop_optimizer(m)
    @test MOIU.state(m) == MOIU.NO_OPTIMIZER

    MOI.set(m, MOI.ConstraintSet(), lb, MOI.LessThan(12.0))
    @test MOI.get(m, MOI.ConstraintSet(), lb) == MOI.LessThan(12.0)

    MOI.delete(m, x[2])
    @test_throws MOI.InvalidIndex{typeof(x[2])} MOI.delete(m, x[2])
    @test !MOI.is_valid(m, x[2])

    # TODO: test more constraint modifications

    @test sprint(show, m) == MOI.Utilities.replace_acronym("""
    $(MOIU.CachingOptimizer{MOI.AbstractOptimizer,MOIU.Model{Float64}})
    in state NO_OPTIMIZER
    in mode MANUAL
    with model cache $(MOIU.Model{Float64})
    with optimizer nothing""")
end

@testset "CachingOptimizer AUTOMATIC mode" begin
    m = MOIU.CachingOptimizer(MOIU.Model{Float64}(), MOIU.AUTOMATIC)
    @test MOIU.state(m) == MOIU.NO_OPTIMIZER

    v = MOI.add_variable(m)
    @test MOI.supports(m, MOI.VariableName(), typeof(v))
    MOI.set(m, MOI.VariableName(), v, "v")
    @test MOI.get(m, MOI.VariableName(), v) == "v"

    s = MOIU.MockOptimizer(MOIU.Model{Float64}(), supports_names = false)
    @test MOI.is_empty(s)
    MOIU.reset_optimizer(m, s)
    @test MOIU.state(m) == MOIU.EMPTY_OPTIMIZER

    saf = MOI.ScalarAffineFunction([MOI.ScalarAffineTerm(1.0, v)], 0.0)
    @test MOI.supports(m, MOI.ObjectiveFunction{typeof(saf)}())
    MOI.set(m, MOI.ObjectiveFunction{typeof(saf)}(), saf)
    @test MOI.get(
        m,
        MOIU.AttributeFromModelCache(MOI.ObjectiveFunction{typeof(saf)}()),
    ) ≈ saf

    MOI.optimize!(m)
    @test MOIU.state(m) == MOIU.ATTACHED_OPTIMIZER
    @test MOI.get(m, MOIU.AttributeFromOptimizer(MOI.TerminationStatus())) ==
          MOI.OPTIMIZE_NOT_CALLED

    @test MOI.get(m, MOI.VariableName(), v) == "v"
    @test MOI.get(m, MOIU.AttributeFromModelCache(MOI.VariableName()), v) == "v"
    # The caching optimizer does not copy names
    @test MOI.get(m, MOIU.AttributeFromOptimizer(MOI.VariableName()), v) == ""

    @test MOI.supports(m, MOI.ObjectiveSense())
    MOI.set(m, MOI.ObjectiveSense(), MOI.MAX_SENSE)
    @test MOI.get(m, MOIU.AttributeFromModelCache(MOI.ObjectiveSense())) ==
          MOI.MAX_SENSE
    @test MOI.get(m, MOIU.AttributeFromOptimizer(MOI.ObjectiveSense())) ==
          MOI.MAX_SENSE

    @test MOI.supports(
        m,
        MOIU.AttributeFromOptimizer(MOIU.MockModelAttribute()),
    )
    MOI.set(m, MOIU.AttributeFromOptimizer(MOIU.MockModelAttribute()), 10)
    @test MOI.get(m, MOIU.AttributeFromOptimizer(MOIU.MockModelAttribute())) ==
          10

    MOI.set(m, MOIU.AttributeFromOptimizer(MOI.ResultCount()), 1)
    @test MOI.supports(
        m,
        MOIU.AttributeFromOptimizer(MOI.VariablePrimal()),
        typeof(v),
    )
    MOI.set(m, MOIU.AttributeFromOptimizer(MOI.VariablePrimal()), v, 3.0)

    MOI.optimize!(m)

    @test MOI.get(m, MOIU.AttributeFromOptimizer(MOI.VariablePrimal()), v) ==
          3.0

    @testset "Modify not allowed" begin
        s.modify_allowed = false
        MOI.modify(
            m,
            MOI.ObjectiveFunction{typeof(saf)}(),
            MOI.ScalarConstantChange(1.0),
        )
        s.modify_allowed = true
        @test MOIU.state(m) == MOIU.EMPTY_OPTIMIZER
        MOIU.attach_optimizer(m)
        @test MOIU.state(m) == MOIU.ATTACHED_OPTIMIZER
        ci = MOI.add_constraint(m, saf, MOI.EqualTo(0.0))
        s.modify_allowed = false
        MOI.modify(m, ci, MOI.ScalarCoefficientChange(v, 1.0))
        s.modify_allowed = true
        @test MOIU.state(m) == MOIU.EMPTY_OPTIMIZER
        MOIU.attach_optimizer(m)
        @test MOIU.state(m) == MOIU.ATTACHED_OPTIMIZER
    end

    # Simulate that constraints cannot be added
    @testset "Add constraint not allowed" begin
        s.add_con_allowed = false
        MOI.add_constraint(
            m,
            MOI.VectorOfVariables([v]),
            MOI.SecondOrderCone(1),
        )
        s.add_con_allowed = true
        @test MOIU.state(m) == MOIU.EMPTY_OPTIMIZER
        MOI.empty!(m)
        @test MOIU.state(m) == MOIU.EMPTY_OPTIMIZER
    end

    @testset "Add variable not allowed" begin
        s.add_var_allowed = false # Simulate optimizer that cannot add variables incrementally
        MOI.add_variable(m)
        @test MOIU.state(m) == MOIU.EMPTY_OPTIMIZER
        @test_throws MOI.AddVariableNotAllowed MOIU.attach_optimizer(m)
        @test MOIU.state(m) == MOIU.EMPTY_OPTIMIZER

        s.add_var_allowed = true
        MOIU.attach_optimizer(m)
        @test MOIU.state(m) == MOIU.ATTACHED_OPTIMIZER
        s.add_var_allowed = false
        MOI.add_variables(m, 2)
        s.add_var_allowed = true
        @test MOIU.state(m) == MOIU.EMPTY_OPTIMIZER
    end

    @testset "Delete not allowed" begin
        vi = MOI.add_variable(m)
        s.delete_allowed = false # Simulate optimizer that cannot delete variable
        MOI.delete(m, vi)
        s.delete_allowed = true
        @test MOIU.state(m) == MOIU.EMPTY_OPTIMIZER
        MOIU.attach_optimizer(m)
        @test MOIU.state(m) == MOIU.ATTACHED_OPTIMIZER

        vi = MOI.add_variable(m)
        ci = MOI.add_constraint(m, MOI.SingleVariable(vi), MOI.EqualTo(0.0))
        s.delete_allowed = false # Simulate optimizer that cannot delete constraint
        MOI.delete(m, ci)
        s.delete_allowed = true
        @test MOIU.state(m) == MOIU.EMPTY_OPTIMIZER
        MOIU.attach_optimizer(m)
        @test MOIU.state(m) == MOIU.ATTACHED_OPTIMIZER
    end

    @test sprint(show, m) == MOI.Utilities.replace_acronym("""
    $(MOIU.CachingOptimizer{MOI.AbstractOptimizer,MOIU.Model{Float64}})
    in state ATTACHED_OPTIMIZER
    in mode AUTOMATIC
    with model cache $(MOIU.Model{Float64})
    with optimizer $(MOIU.MockOptimizer{MOIU.Model{Float64}})""")
end

@testset "Constructor with optimizer" begin
    @testset "Empty model and optimizer" begin
        s = MOIU.MockOptimizer(MOIU.Model{Float64}(), supports_names = false)
        model = MOIU.Model{Float64}()
        m = MOIU.CachingOptimizer(model, s)
        @test m isa MOIU.CachingOptimizer{typeof(s),typeof(model)}
        @test MOI.is_empty(m)
        @test MOIU.state(m) == MOIU.EMPTY_OPTIMIZER
        @test MOIU.mode(m) == MOIU.AUTOMATIC
        @test MOI.get(m, MOI.SolverName()) == "Mock"
        @test sprint(show, m) == MOI.Utilities.replace_acronym("""
        $(MOIU.CachingOptimizer{MOIU.MockOptimizer{MOIU.Model{Float64}},MOIU.Model{Float64}})
        in state EMPTY_OPTIMIZER
        in mode AUTOMATIC
        with model cache $(MOIU.Model{Float64})
        with optimizer $(MOIU.MockOptimizer{MOIU.Model{Float64}})""")
    end
    @testset "Non-empty optimizer" begin
        s = MOIU.MockOptimizer(MOIU.Model{Float64}(), supports_names = false)
        MOI.add_variable(s)
        model = MOIU.Model{Float64}()
        @test MOI.is_empty(model)
        @test !MOI.is_empty(s)
        @test_throws AssertionError MOIU.CachingOptimizer(model, s)
    end
    @testset "Non-empty model" begin
        s = MOIU.MockOptimizer(MOIU.Model{Float64}(), supports_names = false)
        model = MOIU.Model{Float64}()
        MOI.add_variable(model)
        @test !MOI.is_empty(model)
        @test MOI.is_empty(s)
        @test_throws AssertionError MOIU.CachingOptimizer(model, s)
    end
end

for state in (MOIU.NO_OPTIMIZER, MOIU.EMPTY_OPTIMIZER, MOIU.ATTACHED_OPTIMIZER)
    @testset "Optimization tests in state $state and mode $mode" for mode in (
        MOIU.MANUAL,
        MOIU.AUTOMATIC,
    )
        m = MOIU.CachingOptimizer(MOIU.Model{Float64}(), mode)
        if state != MOIU.NO_OPTIMIZER
            s = MOIU.MockOptimizer(
                MOIU.Model{Float64}(),
                supports_names = false,
            )
            MOIU.reset_optimizer(m, s)
            if state == MOIU.ATTACHED_OPTIMIZER
                MOIU.attach_optimizer(m)
            end
        end
        @test MOIU.state(m) == state
        @test MOIU.mode(m) == mode

        @testset "Name test" begin
            MOIT.nametest(m)
        end

        @testset "Copy test" begin
            MOIT.failcopytestc(m)
            MOIT.failcopytestia(m)
            MOIT.failcopytestva(m)
            MOIT.failcopytestca(m)
            MOIT.copytest(m, MOIU.Model{Float64}())
        end

        config = MOIT.TestConfig(solve = false)
        @testset "Unit" begin
            MOIT.unittest(m, config)
        end
        @testset "Continuous Linear" begin
            exclude = ["partial_start"] # VariablePrimalStart not supported.
            MOIT.contlineartest(m, config, exclude)
        end
    end
end

mutable struct NoFreeVariables <: MOI.AbstractOptimizer
    inner::MOIU.Model{Float64}
    function NoFreeVariables()
        return new(MOIU.Model{Float64}())
    end
end
MOI.is_empty(model::NoFreeVariables) = MOI.is_empty(model.inner)
MOI.empty!(model::NoFreeVariables) = MOI.empty!(model.inner)
function MOI.get(model::NoFreeVariables, attr::MOI.AnyAttribute, idx::Vector)
    return MOI.get(model.inner, attr, idx)
end
function MOI.get(model::NoFreeVariables, attr::MOI.AnyAttribute, args...)
    return MOI.get(model.inner, attr, args...)
end
function MOI.supports_add_constrained_variables(
    ::NoFreeVariables,
    ::Type{MOI.Reals},
)
    return false
end
function MOI.supports_add_constrained_variable(
    ::NoFreeVariables,
    ::Type{<:MOI.AbstractScalarSet},
)
    return true
end
function MOI.add_constrained_variable(
    model::NoFreeVariables,
    set::MOI.AbstractScalarSet,
)
    return MOI.add_constrained_variable(model.inner, set)
end
function MOI.supports_add_constrained_variables(
    ::NoFreeVariables,
    ::Type{<:MOI.AbstractVectorSet},
)
    return true
end
function MOI.add_constrained_variables(
    model::NoFreeVariables,
    set::MOI.AbstractVectorSet,
)
    return MOI.add_constrained_variables(model.inner, set)
end

MOI.Utilities.supports_default_copy_to(::NoFreeVariables, names::Bool) = !names
function MOI.copy_to(dest::NoFreeVariables, src::MOI.ModelLike; kwargs...)
    return MOI.Utilities.automatic_copy_to(dest, src; kwargs...)
end

function constrained_variables_test(model)
    @test !MOI.supports_add_constrained_variables(model, MOI.Reals)
    @test MOI.supports_add_constrained_variable(model, MOI.ZeroOne)
    @test !MOI.supports_constraint(model, MOI.SingleVariable, MOI.ZeroOne)
    @test MOI.supports_add_constrained_variables(model, MOI.Nonnegatives)
    @test !MOI.supports_constraint(
        model,
        MOI.VectorOfVariables,
        MOI.Nonnegatives,
    )
    scalar_set = MOI.ZeroOne()
    x, cx = MOI.add_constrained_variable(model, scalar_set)
    vector_set = MOI.Nonnegatives(2)
    y, cy = MOI.add_constrained_variables(model, vector_set)
    constraint_types = Set([
        (MOI.SingleVariable, MOI.ZeroOne),
        (MOI.VectorOfVariables, MOI.Nonnegatives),
    ])
    @test Set(MOI.get(model.model_cache, MOI.ListOfConstraints())) ==
          constraint_types
    if MOIU.state(model) == MOIU.EMPTY_OPTIMIZER
        MOIU.attach_optimizer(model)
    end
    @test Set(MOI.get(model.optimizer, MOI.ListOfConstraints())) ==
          constraint_types
end

@testset "Constrained Variables" begin
    cache = NoFreeVariables()
    optimizer = NoFreeVariables()
    model = MOIU.CachingOptimizer(cache, optimizer)
    constrained_variables_test(model)
    MOI.empty!(cache)
    MOI.empty!(optimizer)
    model = MOIU.CachingOptimizer(cache, MOIU.AUTOMATIC)
    MOIU.reset_optimizer(model, optimizer)
    constrained_variables_test(model)
end

struct Issue1220 <: MOI.AbstractOptimizer
    optimizer_attributes::Dict{Any,Any}
    Issue1220() = new(Dict{Any,Any}())
end
MOI.is_empty(model::Issue1220) = isempty(model.optimizer_attributes)
function MOI.get(model::Issue1220, ::MOI.ListOfOptimizerAttributesSet)
    return collect(keys(model.optimizer_attributes))
end
MOI.supports(::Issue1220, ::MOI.AbstractOptimizerAttribute) = true
MOI.supports(::Issue1220, ::MOI.NumberOfThreads) = false
function MOI.get(model::Issue1220, attr::MOI.AbstractOptimizerAttribute)
    return model.optimizer_attributes[attr]
end
function MOI.set(model::Issue1220, attr::MOI.AbstractOptimizerAttribute, value)
    model.optimizer_attributes[attr] = value
    return value
end
@testset "Issue1220_dont_pass_raw_parameter" begin
    model = MOIU.CachingOptimizer(Issue1220(), Issue1220())
    MOI.set(model, MOI.Silent(), true)
    MOI.set(model, MOI.RawParameter("foo"), "bar")
    MOI.set(model, MOI.NumberOfThreads(), 1)
    MOIU.reset_optimizer(model, Issue1220())
    @test MOI.get(model, MOI.Silent()) == true
    @test_throws KeyError MOI.get(model, MOI.RawParameter("foo"))
    @test_throws KeyError MOI.get(model, MOI.NumberOfThreads())
end<|MERGE_RESOLUTION|>--- conflicted
+++ resolved
@@ -118,10 +118,7 @@
         MOIU.UniversalFallback(MOIU.Model{Float64}()),
         mock,
     )
-<<<<<<< HEAD
     MOIU.attach_optimizer(model)
-=======
->>>>>>> 41ba1926
     x = MOI.add_variable(model)
     y = first(MOI.get(mock, MOI.ListOfVariableIndices()))
     @test x != y # Otherwise, these tests will trivially pass
