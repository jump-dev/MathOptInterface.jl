--- conflicted
+++ resolved
@@ -601,93 +601,6 @@
     return
 end
 
-<<<<<<< HEAD
-@testset "Constructor with optimizer" begin
-    @testset "Empty model and optimizer" begin
-        s = MOIU.MockOptimizer(MOIU.Model{Float64}(), supports_names = false)
-        model = MOIU.Model{Float64}()
-        m = MOIU.CachingOptimizer(model, s)
-        @test m isa MOIU.CachingOptimizer{typeof(s),typeof(model)}
-        @test MOI.is_empty(m)
-        @test MOIU.state(m) == MOIU.EMPTY_OPTIMIZER
-        @test MOIU.mode(m) == MOIU.AUTOMATIC
-        @test MOI.get(m, MOI.SolverName()) == "Mock"
-        @test sprint(show, m) == MOI.Utilities.replace_acronym("""
-        $(MOIU.CachingOptimizer{MOIU.MockOptimizer{MOIU.Model{Float64}},MOIU.Model{Float64}})
-        in state EMPTY_OPTIMIZER
-        in mode AUTOMATIC
-        with model cache $(MOIU.Model{Float64})
-        with optimizer $(MOIU.MockOptimizer{MOIU.Model{Float64}})""")
-    end
-    @testset "Non-empty optimizer" begin
-        s = MOIU.MockOptimizer(MOIU.Model{Float64}(), supports_names = false)
-        MOI.add_variable(s)
-        model = MOIU.Model{Float64}()
-        @test MOI.is_empty(model)
-        @test !MOI.is_empty(s)
-        @test_throws AssertionError MOIU.CachingOptimizer(model, s)
-    end
-    @testset "Non-empty model" begin
-        s = MOIU.MockOptimizer(MOIU.Model{Float64}(), supports_names = false)
-        model = MOIU.Model{Float64}()
-        MOI.add_variable(model)
-        @test !MOI.is_empty(model)
-        @test MOI.is_empty(s)
-        @test MOIU.CachingOptimizer(model, s) isa MOIU.CachingOptimizer
-    end
-end
-
-for state in (MOIU.NO_OPTIMIZER, MOIU.EMPTY_OPTIMIZER, MOIU.ATTACHED_OPTIMIZER)
-    @testset "Optimization tests in state $state and mode $mode" for mode in (
-        MOIU.MANUAL,
-        MOIU.AUTOMATIC,
-    )
-        m = MOIU.CachingOptimizer(MOIU.Model{Float64}(), mode)
-        if state != MOIU.NO_OPTIMIZER
-            s = MOIU.MockOptimizer(
-                MOIU.Model{Float64}(),
-                supports_names = false,
-            )
-            MOIU.reset_optimizer(m, s)
-            if state == MOIU.ATTACHED_OPTIMIZER
-                MOIU.attach_optimizer(m)
-            end
-        end
-        @test MOIU.state(m) == state
-        @test MOIU.mode(m) == mode
-
-        @testset "Name test" begin
-            MOIT.nametest(m)
-        end
-
-        @testset "Copy test" begin
-            MOIT.failcopytestc(m)
-            MOIT.failcopytestia(m)
-            MOIT.failcopytestva(m)
-            MOIT.failcopytestca(m)
-            MOIT.copytest(m, MOIU.Model{Float64}())
-        end
-
-        config = MOIT.Config(solve = false)
-        @testset "Unit" begin
-            MOIT.unittest(
-                m,
-                config,
-                # Exclude these tests because no optimizer is attached.
-                [
-                    "test_attribute_Silent",
-                    "test_attribute_SolverName",
-                    "test_attribute_NumberOfThreads",
-                    "test_attribute_TimeLimitSec",
-                ],
-            )
-        end
-        @testset "Continuous Linear" begin
-            exclude = ["partial_start"] # VariablePrimalStart not supported.
-            MOIT.contlineartest(m, config, exclude)
-        end
-    end
-=======
 function test_empty_model_and_optimizer()
     s = MOIU.MockOptimizer(MOIU.Model{Float64}(), supports_names = false)
     model = MOIU.Model{Float64}()
@@ -703,7 +616,6 @@
     in mode AUTOMATIC
     with model cache $(MOIU.Model{Float64})
     with optimizer $(MOIU.MockOptimizer{MOIU.Model{Float64}})""")
->>>>>>> 260fdd70
 end
 
 function test_empty_model_nonempty_optimizer()
