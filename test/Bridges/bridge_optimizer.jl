--- conflicted
+++ resolved
@@ -562,7 +562,6 @@
 ) where {T}
     return false
 end
-<<<<<<< HEAD
 
 function test_double_deletion_scalar()
     # The variable is bridged to `SingleVariable`-in-`Interval` and then `ScalarAffineFunction`-in-`Interval`.
@@ -603,53 +602,8 @@
     return
 end
 
-end  # module
-
-TestBridgeOptimizer.runtests()
-=======
-@testset "Double deletion of nested bridged SingleVariable constraint" begin
-    @testset "Scalar" begin
-        # The variable is bridged to `SingleVariable`-in-`Interval` and then `ScalarAffineFunction`-in-`Interval`.
-        # Hence there is two bridged `SingleVariable` constraints on the same variables and we need to be
-        # careful not to delete the second one twice, see https://github.com/jump-dev/MathOptInterface.jl/issues/1231
-        model = MOI.instantiate(
-            AffineOnlyModel{Float64},
-            with_bridge_type = Float64,
-        )
-        x = MOI.add_variable(model)
-        c = MOI.add_constraint(model, MOI.SingleVariable(x), MOI.LessThan(1.0))
-        # Need to test the bridging to make sure it's not functionized first as otherwise,
-        # this test would not cover the case we want to test
-        b1 = MOI.Bridges.bridge(model, c)
-        @test b1 isa MOI.Bridges.Constraint.LessToIntervalBridge
-        b2 = MOI.Bridges.bridge(model, b1.constraint)
-        @test b2 isa MOI.Bridges.Constraint.ScalarFunctionizeBridge
-        @test !MOI.Bridges.is_bridged(model, b2.constraint)
-        MOI.delete(model, x)
-        @test !MOI.is_valid(model, x)
-    end
-    @testset "Vector" begin
-        model = MOI.instantiate(
-            AffineOnlyModel{Float64},
-            with_bridge_type = Float64,
-        )
-        x = MOI.add_variables(model, 4)
-        c = MOI.add_constraint(
-            model,
-            MOI.VectorOfVariables(x),
-            MOI.PositiveSemidefiniteConeSquare(2),
-        )
-        b1 = MOI.Bridges.bridge(model, c)
-        @test b1 isa MOI.Bridges.Constraint.SquareBridge
-        b2 = MOI.Bridges.bridge(model, b1.triangle)
-        @test b2 isa MOI.Bridges.Constraint.VectorFunctionizeBridge
-        @test !MOI.Bridges.is_bridged(model, b2.constraint)
-        MOI.delete(model, x)
-        @test all(vi -> !MOI.is_valid(model, vi), x)
-    end
-end
-
-function test_nesting_SingleBridgeOptimizer(::Type{T}) where {T}
+function test_nesting_SingleBridgeOptimizer()
+    T = Float64
     model = MOIU.Model{T}()
     b0 = MOIB.Variable.Free{T}(model)
     b1 = MOIB.Constraint.ScalarFunctionize{T}(b0)
@@ -694,7 +648,9 @@
     @test !MOIB.is_bridged(b2, attr)
     @test !MOIB.is_bridged(b1, attr)
     @test !MOIB.is_bridged(b0, attr)
-end
-
-test_nesting_SingleBridgeOptimizer(Float64)
->>>>>>> a538d06f
+    return
+end
+
+end  # module
+
+TestBridgeOptimizer.runtests()