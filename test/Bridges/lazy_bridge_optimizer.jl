--- conflicted
+++ resolved
@@ -316,22 +316,7 @@
         model,
         MOI.Test.Config(
             exclude = Any[MOI.optimize!, MOI.SolverName, MOI.SolverVersion],
-        );
-        exclude = String[
-<<<<<<< HEAD
-        # MOI.ScalarFunctionConstantNotZero is thrown, not of the original
-        # constraint, but of the bridged constraint. This seems okay. The
-        # fix would require that a bridge optimizer has a try-catch for this
-        # error.
-            "test_model_ScalarFunctionConstantNotZero",],
-=======
-            # Skip these tests because the bridge reformulates bound
-            # constraints, so there is no conflict. An error _is_ thrown if two
-            # sets of the same type are added.
-            "test_model_LowerBoundAlreadySet",
-            "test_model_UpperBoundAlreadySet",
-        ],
->>>>>>> bf2a8b93
+        ),
     )
     return
 end
