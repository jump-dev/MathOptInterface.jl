--- conflicted
+++ resolved
@@ -393,7 +393,6 @@
             c2: x >= 0.0
         """, ["x", "y"], ["c1", "c2"])
     end
-<<<<<<< HEAD
     @testset "RelativeEntropyCone" begin
         test_model_equality("""
             variables: x, y, z
@@ -401,7 +400,7 @@
             c1: [x, y, z] in RelativeEntropyCone(3)
             c2: x >= 0.0
         """, ["x", "y", "z"], ["c1", "c2"])
-=======
+    end
     @testset "NormSpectralCone" begin
         test_model_equality("""
             variables: x, y, z
@@ -415,7 +414,6 @@
             minobjective: x
             c1: [x, y, z] in NormNuclearCone(1, 2)
         """, ["x", "y", "z"], ["c1"])
->>>>>>> c6db50d7
     end
     # Clean up
     sleep(1.0)  # allow time for unlink to happen
