--- conflicted
+++ resolved
@@ -125,11 +125,7 @@
         model_2,
         """
 variables: x, y, z
-<<<<<<< HEAD
-minobjective: x + y + z + 2.5
-=======
-maxobjective: x + y + z
->>>>>>> 198d3fc4
+maxobjective: x + y + z + 2.5
 con1: 1.0 * x in Interval(1.0, 5.0)
 con2: 1.0 * x in Interval(2.0, 6.0)
 con3: 1.0 * x in Interval(3.0, 7.0)
