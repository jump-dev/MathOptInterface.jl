--- conflicted
+++ resolved
@@ -19,49 +19,6 @@
     MOI.set(mock, MOI.TimeLimitSec(), nothing)
     MOI.set(mock, MOI.NumberOfThreads(), nothing)
     config = MOIT.TestConfig()
-<<<<<<< HEAD
-    for model in [mock,
-                  MOIU.CachingOptimizer(MOIU.UniversalFallback(
-                                          MOIU.Model{Float64}()), mock)]
-        MOIT.unittest(model, config, [
-            "solve_blank_obj",
-            "solve_constant_obj",
-            "solve_singlevariable_obj",
-            "solve_with_lowerbound",
-            "solve_with_upperbound",
-            "solve_affine_lessthan",
-            "solve_affine_greaterthan",
-            "solve_affine_equalto",
-            "solve_affine_interval",
-            "solve_duplicate_terms_scalar_affine",
-            "solve_duplicate_terms_vector_affine",
-            "solve_qp_edge_cases",
-            "solve_qcp_edge_cases",
-            "solve_affine_deletion_edge_cases",
-            "solve_duplicate_terms_obj",
-            "solve_integer_edge_cases",
-            "solve_objbound_edge_cases",
-            "raw_status_string",
-            "solve_time",
-            "solve_zero_one_with_bounds_1",
-            "solve_zero_one_with_bounds_2",
-            "solve_zero_one_with_bounds_3",
-            "solve_one_sided_intervals",
-            "solve_unbounded_model",
-            "solve_single_variable_dual_min",
-            "solve_single_variable_dual_max",
-            "solve_result_index",
-            "solve_farkas_equalto_lower",
-            "solve_farkas_equalto_upper",
-            "solve_farkas_lessthan",
-            "solve_farkas_greaterthan",
-            "solve_farkas_interval_lower",
-            "solve_farkas_interval_upper",
-            "solve_farkas_variable_lessthan",
-            "solve_farkas_variable_lessthan_max",
-            "solve_twice",
-            ])
-=======
     for model in [
         mock,
         MOIU.CachingOptimizer(
@@ -96,6 +53,7 @@
                 "solve_zero_one_with_bounds_1",
                 "solve_zero_one_with_bounds_2",
                 "solve_zero_one_with_bounds_3",
+                "solve_one_sided_intervals",
                 "solve_unbounded_model",
                 "solve_single_variable_dual_min",
                 "solve_single_variable_dual_max",
@@ -111,7 +69,6 @@
                 "solve_twice",
             ],
         )
->>>>>>> c3ebf466
         MOI.empty!(model)
     end
 
