module TestDeprecate

using Test
using MathOptInterface
const MOI = MathOptInterface

function test_deprecations_N()
    attr = MOI.VariablePrimal()
    @test_deprecated begin
        @test MOI._result_index_field(attr) == 1
    end
    for attr_type in (
        MOI.ObjectiveValue,
        MOI.DualObjectiveValue,
        MOI.VariablePrimal,
        MOI.ConstraintPrimal,
        MOI.ConstraintDual,
        MOI.ConstraintBasisStatus,
        MOI.PrimalStatus,
        MOI.DualStatus,
        MOI.NLPBlockDual,
    )
        attr = attr_type(1)
        @test_logs(
            (:warn, "Field attr.N is deprecated, use attr.result_index"),
            attr.N,
        )
    end
end

function test_deprecations_ScalarAffineTerm()
    x = MOI.VariableIndex(1)
    t = MOI.ScalarAffineTerm(1.0, x)
    @test_logs (:warn,) t.variable_index == x
end

function test_deprecations_ScalarQuadraticTerm()
    x = MOI.VariableIndex(1)
    y = MOI.VariableIndex(2)
    t = MOI.ScalarQuadraticTerm(1.0, x, y)
    @test_logs (:warn,) t.variable_index_1 == x
    @test_logs (:warn,) t.variable_index_2 == y
end

function test_deprecations_ScalarQuadraticFunction()
    @test_logs(
        (:warn,),
        MOI.ScalarQuadraticFunction(
            MOI.ScalarAffineTerm{Int}[],
            MOI.ScalarQuadraticTerm{Int}[],
            0,
        ),
    )
    return
end

function test_deprecations_VectorQuadraticFunction()
    @test_logs(
        (:warn,),
        MOI.VectorQuadraticFunction(
            MOI.VectorAffineTerm{Int}[],
            MOI.VectorQuadraticTerm{Int}[],
            [0, 1],
        ),
    )
    return
end

function test_RawOptimizerAttribute()
    @test_logs (:warn,) MOI.RawParameter(:a) == MOI.RawOptimizerAttribute("a")
end

function test_default_copy_to()
    dest = MOI.Utilities.Model{Float64}()
    src = MOI.Utilities.Model{Float64}()
    @test_logs (:warn,) MOI.Utilities.default_copy_to(dest, src, true)
    return
end

function test_copy_to_copy_names()
    dest = MOI.Utilities.Model{Float64}()
    src = MOI.Utilities.Model{Float64}()
    @test_logs (:warn,) MOI.copy_to(dest, src; copy_names = true)
    return
end

<<<<<<< HEAD
function test_test_models_equal()
    dest = MOI.Utilities.Model{Float64}()
    src = MOI.Utilities.Model{Float64}()
    @test_logs(
        (:warn,),
        MOI.Utilities.test_models_equal(dest, src, String[], String[]),
=======
function test_IndexMap()
    @test_logs (:warn,) MOI.IndexMap(1)
    return
end

function test_CleverDicts()
    K, V = MOI.VariableIndex, MOI.VariableIndex
    @test_logs (:warn,) MOI.Utilities.CleverDicts.CleverDict{K,V}(1)
    @test_logs (:warn,) MOI.Utilities.CleverDicts.CleverDict{K,V}(
        MOI.Utilities.CleverDicts.key_to_index,
        MOI.Utilities.CleverDicts.index_to_key,
        1,
>>>>>>> 489ed6da
    )
    return
end

function runtests()
    for name in names(@__MODULE__; all = true)
        if startswith("$name", "test_")
            @testset "$(name)" begin
                getfield(@__MODULE__, name)()
            end
        end
    end
end

end

TestDeprecate.runtests()<|MERGE_RESOLUTION|>--- conflicted
+++ resolved
@@ -84,14 +84,16 @@
     return
 end
 
-<<<<<<< HEAD
 function test_test_models_equal()
     dest = MOI.Utilities.Model{Float64}()
     src = MOI.Utilities.Model{Float64}()
     @test_logs(
         (:warn,),
         MOI.Utilities.test_models_equal(dest, src, String[], String[]),
-=======
+    )
+    return
+end
+
 function test_IndexMap()
     @test_logs (:warn,) MOI.IndexMap(1)
     return
@@ -104,7 +106,6 @@
         MOI.Utilities.CleverDicts.key_to_index,
         MOI.Utilities.CleverDicts.index_to_key,
         1,
->>>>>>> 489ed6da
     )
     return
 end
